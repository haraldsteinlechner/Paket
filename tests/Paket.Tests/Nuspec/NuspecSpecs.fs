﻿module Paket.NuspecSpecs

open Paket
open NUnit.Framework
open FsUnit

[<Test>]
let ``can detect explicit references``() = 
    Nuspec.Load("Nuspec/FSharp.Data.nuspec").References
    |> shouldEqual (NuspecReferences.Explicit ["FSharp.Data.dll"])

[<Test>]
let ``can detect explicit in self made nuspec``() = 
    Nuspec.Load("Nuspec/FSharp.Data.Prerelease.nuspec").References
    |> shouldEqual (NuspecReferences.Explicit ["FSharp.Data.dll"])

[<Test>]
let ``can detect all references``() = 
    Nuspec.Load("Nuspec/Octokit.nuspec").References
    |> shouldEqual NuspecReferences.All

[<Test>]
let ``can detect all references for FsXaml``() = 
    Nuspec.Load("Nuspec/FsXaml.Wpf.nuspec").References
    |> shouldEqual NuspecReferences.All

[<Test>]
let ``can detect all references for ReadOnlyCollectionExtions``() = 
    Nuspec.Load("Nuspec/ReadOnlyCollectionExtensions.nuspec").References
    |> shouldEqual NuspecReferences.All

[<Test>]
let ``can detect all references for log4net``() = 
    Nuspec.Load("Nuspec/log4net.nuspec").References
    |> shouldEqual NuspecReferences.All

[<Test>]
let ``if nuspec is not found we assume all references``() = 
    Nuspec.Load("Nuspec/blablub.nuspec").References
    |> shouldEqual NuspecReferences.All

[<Test>]
let ``can detect explicit references for Fantomas``() = 
    Nuspec.Load("Nuspec/Fantomas.nuspec").References
    |> shouldEqual (NuspecReferences.Explicit ["FantomasLib.dll"])

[<Test>]
let ``can detect no framework assemblies for Fantomas``() = 
    Nuspec.Load("Nuspec/Fantomas.nuspec").FrameworkAssemblyReferences
    |> shouldEqual []

[<Test>]
let ``if nuspec is not found we assume no framework references``() = 
    Nuspec.Load("Nuspec/blablub.nuspec").FrameworkAssemblyReferences
    |> shouldEqual []

[<Test>]
let ``can detect framework assemblies for Microsoft.Net.Http``() = 
    Nuspec.Load("Nuspec/Microsoft.Net.Http.nuspec").FrameworkAssemblyReferences
    |> shouldEqual 
        [{ AssemblyName = "System.Net.Http"; TargetFramework = Some(DotNetFramework(FrameworkVersion.V4_5)) }
         { AssemblyName = "System.Net.Http.WebRequest"; TargetFramework = Some(DotNetFramework(FrameworkVersion.V4_5)) }
         { AssemblyName = "System.Net.Http"; TargetFramework = Some(MonoTouch) }
         { AssemblyName = "System.Net.Http"; TargetFramework = Some(MonoAndroid) } ]

[<Test>]
let ``can detect framework assemblies for FluentAssertions``() = 
    Nuspec.Load("Nuspec/FluentAssertions.nuspec").FrameworkAssemblyReferences
    |> shouldEqual 
        [{ AssemblyName = "System.Xml"; TargetFramework = None }
         { AssemblyName = "System.Xml.Linq"; TargetFramework = None } ]

[<Test>]
let ``can detect framework assemblies for SqlCLient``() = 
    Nuspec.Load("Nuspec/FSharp.Data.SqlClient.nuspec").FrameworkAssemblyReferences
    |> shouldEqual 
        [{ AssemblyName = "System.Data"; TargetFramework = None }
         { AssemblyName = "System.Xml"; TargetFramework = None } ]

[<Test>]
let ``can detect dependencies for SqlCLient``() = 
    Nuspec.Load("Nuspec/FSharp.Data.SqlClient.nuspec").Dependencies
    |> shouldEqual 
        ["Microsoft.SqlServer.Types",DependenciesFileParser.parseVersionRequirement(">= 11.0.0"), None]

[<Test>]
let ``can detect reference files for SqlCLient``() = 
    Nuspec.Load("Nuspec/FSharp.Data.SqlClient.nuspec").References
    |> shouldEqual (NuspecReferences.Explicit ["FSharp.Data.SqlClient.dll"])

[<Test>]
let ``can detect framework assemblies for Octokit``() = 
    Nuspec.Load("Nuspec/Octokit.nuspec").FrameworkAssemblyReferences
    |> shouldEqual 
        [{ AssemblyName = "System.Net.Http"; TargetFramework = Some(DotNetFramework(FrameworkVersion.V4_5)) }
<<<<<<< HEAD
         { AssemblyName = "System.Net.Http"; TargetFramework = Some(Windows "v8.0") }]
=======
         { AssemblyName = "System.Net.Http"; TargetFramework = Some(Windows("v8.0")) }]
>>>>>>> 3fdcc21f

[<Test>]
let ``can detect framework assemblies for FSharp.Data.SqlEnumProvider``() = 
    Nuspec.Load("Nuspec/FSharp.Data.SqlEnumProvider.nuspec").FrameworkAssemblyReferences
    |> shouldEqual 
        [{ AssemblyName = "System.Data"; TargetFramework = Some(DotNetFramework(FrameworkVersion.V4_Client)) }
         { AssemblyName = "System.Xml"; TargetFramework = Some(DotNetFramework(FrameworkVersion.V4_Client)) }]

[<Test>]
let ``can detect empty framework assemblies for ReadOnlyCollectionExtensions``() = 
    Nuspec.Load("Nuspec/ReadOnlyCollectionExtensions.nuspec").FrameworkAssemblyReferences
    |> shouldEqual [ ]

[<Test>]
let ``can detect empty dependencies for log4net``() = 
    Nuspec.Load("Nuspec/log4net.nuspec").Dependencies
    |> shouldEqual []

[<Test>]
let ``can detect explicit dependencies for Fantomas``() = 
    Nuspec.Load("Nuspec/Fantomas.nuspec").Dependencies
    |> shouldEqual ["FSharp.Compiler.Service",DependenciesFileParser.parseVersionRequirement(">= 0.0.57"), None]

[<Test>]
let ``can detect explicit dependencies for ReadOnlyCollectionExtensions``() = 
    Nuspec.Load("Nuspec/ReadOnlyCollectionExtensions.nuspec").Dependencies
    |> shouldEqual 
        ["LinqBridge",DependenciesFileParser.parseVersionRequirement(">= 1.3.0"), Some(DotNetFramework(FrameworkVersion.V2))
         "ReadOnlyCollectionInterfaces",DependenciesFileParser.parseVersionRequirement("1.0.0"), Some(DotNetFramework(FrameworkVersion.V2))
         "ReadOnlyCollectionInterfaces",DependenciesFileParser.parseVersionRequirement("1.0.0"), Some(DotNetFramework(FrameworkVersion.V3_5))
         "ReadOnlyCollectionInterfaces",DependenciesFileParser.parseVersionRequirement("1.0.0"), Some(DotNetFramework(FrameworkVersion.V4_Client))]

[<Test>]
let ``can detect framework assemblies for MathNet.Numerics``() = 
    Nuspec.Load("Nuspec/MathNet.Numerics.nuspec").FrameworkAssemblyReferences
    |> shouldEqual 
        [{ AssemblyName = "System.Numerics"; TargetFramework = Some(DotNetFramework(FrameworkVersion.V4_Client)) }
         { AssemblyName = "System.Numerics"; TargetFramework = Some(Windows("v8.0")) }
         { AssemblyName = "System.Numerics"; TargetFramework = Some(Silverlight("v5.0")) }
         { AssemblyName = "System.Numerics"; TargetFramework = Some(MonoAndroid) }
         { AssemblyName = "System.Numerics"; TargetFramework = Some(MonoTouch) }]<|MERGE_RESOLUTION|>--- conflicted
+++ resolved
@@ -93,11 +93,7 @@
     Nuspec.Load("Nuspec/Octokit.nuspec").FrameworkAssemblyReferences
     |> shouldEqual 
         [{ AssemblyName = "System.Net.Http"; TargetFramework = Some(DotNetFramework(FrameworkVersion.V4_5)) }
-<<<<<<< HEAD
          { AssemblyName = "System.Net.Http"; TargetFramework = Some(Windows "v8.0") }]
-=======
-         { AssemblyName = "System.Net.Http"; TargetFramework = Some(Windows("v8.0")) }]
->>>>>>> 3fdcc21f
 
 [<Test>]
 let ``can detect framework assemblies for FSharp.Data.SqlEnumProvider``() = 
