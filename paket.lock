--- conflicted
+++ resolved
@@ -2,11 +2,7 @@
   remote: https://www.nuget.org/api/v2
   specs:
     Argu (2.1)
-<<<<<<< HEAD
-    Chessie (0.4)
-=======
     Chessie (0.5.1)
->>>>>>> c25de140
       FSharp.Core
     FSharp.Core (4.0.0.1) - redirects: force
     Newtonsoft.Json (8.0.3) - redirects: force
@@ -23,13 +19,8 @@
   specs:
     FAKE (4.23.1)
     FSharp.Compiler.Service (2.0.0.6)
-<<<<<<< HEAD
-    FSharp.Formatting (2.14)
-      FSharp.Compiler.Service (>= 2.0.0.3 < 2.1)
-=======
     FSharp.Formatting (2.14.1)
       FSharp.Compiler.Service (2.0.0.6)
->>>>>>> c25de140
       FSharpVSPowerTools.Core (>= 2.3 < 2.4)
     FSharpVSPowerTools.Core (2.3)
       FSharp.Compiler.Service (>= 2.0.0.3)
@@ -41,11 +32,7 @@
       Microsoft.Bcl (>= 1.1.10)
       Microsoft.Bcl.Build (>= 1.0.14)
     Octokit (0.19)
-<<<<<<< HEAD
       Microsoft.Net.Http
-=======
-      Microsoft.Net.Http  - framework: net10, net11, net20, net30, net35, net40, net40-full
->>>>>>> c25de140
 GITHUB
   remote: fsharp/FAKE
   specs:
