--- conflicted
+++ resolved
@@ -1,11 +1,7 @@
-<<<<<<< HEAD
-#### 2.0.0-alpha017 - 28.08.2015
+#### 2.0.0-alpha018 - 28.08.2015
 * Create very first alphas with groups for dogfooding
-#### 1.35.0 - 28.08.2015
-
-=======
+
 #### 1.36.1 - 28.08.2015
->>>>>>> 72472c88
 * Always redirect to the Redirect.Version - https://github.com/fsprojects/Paket/pull/1023
 * Improvements in the BootStrapper - https://github.com/fsprojects/Paket/pull/1022
 
