--- conflicted
+++ resolved
@@ -1,17 +1,13 @@
-<<<<<<< HEAD
-#### 3.0.0-alpha069 - 14.03.2016
+#### 3.0.0-alpha070 - 14.03.2016
 * Allow to reference git repositories - http://fsprojects.github.io/Paket/git-dependencies.html
 * Allow to run build commands on git repositories - http://fsprojects.github.io/Paket/git-dependencies.html#Running-a-build-in-git-repositories
 * Allow to use git repositories as NuGet source - http://fsprojects.github.io/Paket/git-dependencies.html#Using-Git-repositories-as-NuGet-source
 * Garbage collection in packages folder - https://github.com/fsprojects/Paket/pull/1491
 
-#### 2.52.5 - 14.03.2016
-=======
 #### 2.52.7 - 14.03.2016
 * USABILITY: Emit net40-full moniker
 
 #### 2.52.6 - 14.03.2016
->>>>>>> 9008f5b6
 * USABILITY: Content:once doesn't add paket flags to the csproj file in order to make Orleans tools happy - https://github.com/fsprojects/Paket/issues/1513
 
 #### 2.52.4 - 14.03.2016
