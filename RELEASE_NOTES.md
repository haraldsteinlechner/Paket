--- conflicted
+++ resolved
@@ -1,25 +1,9 @@
-<<<<<<< HEAD
-#### 2.24.9 - 13.11.2015
-* Putting .props and .targets import project on correct location in project files - https://github.com/fsprojects/Paket/issues/1219
-=======
-#### 2.24.7 - 13.11.2015
-* Reactivate v3 API 
->>>>>>> 5f1b0d0c
-
-#### 2.24.6 - 12.11.2015
-* Propagate framework restriction with top-level dependencies correctly - https://github.com/fsprojects/Paket/issues/1215
-
-#### 2.24.5 - 12.11.2015
-* Propagate framework restriction correctly - https://github.com/fsprojects/Paket/issues/1213
-
-#### 2.24.4 - 12.11.2015
-* Revert v3 stuff in order to work around https://github.com/fsprojects/Paket/issues/1211 
-
-#### 2.24.3 - 12.11.2015
-* Match auth - https://github.com/fsprojects/Paket/issues/1210
-
-#### 2.24.1 - 11.11.2015
-* Better error message when something goes wrong during package download
+#### 2.25.0 - 13.11.2015
+* Unified cache implementation for V2 and V3 - https://github.com/fsprojects/Paket/pull/1222
+* BUGFIX: Putting .props and .targets import project on correct location in project files - https://github.com/fsprojects/Paket/issues/1219
+* BUGFIX: Propagate framework restriction correctly - https://github.com/fsprojects/Paket/issues/1213
+* BUGFIX: Match auth - https://github.com/fsprojects/Paket/issues/1210
+* BUGFIX: Better error message when something goes wrong during package download
 
 #### 2.24.0 - 11.11.2015
 * Support for feeds that only provide NuGet v3 API - https://github.com/fsprojects/Paket/pull/1205
