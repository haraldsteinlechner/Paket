<<<<<<< HEAD
#### 2.41.2 - 10.01.2016
* BUGFIX: Incorrect package dependencies graph resolution with prereleases - https://github.com/fsprojects/Paket/pull/1359
=======
#### 2.41.2 - unreleased
* Nemerle projects support
>>>>>>> 14d28f7a

#### 2.41.1 - 07.01.2016
* BUGFIX: NuGetV2: avoid revealing password also if more than one source is defined - https://github.com/fsprojects/Paket/pull/1357

#### 2.41.0 - 07.01.2016
* Allow to reference dlls from HTTP resources - https://github.com/fsprojects/Paket/issues/1341
* BUGFIX: Fixed prerelease comparision - https://github.com/fsprojects/Paket/issues/1316
* BUGFIX: Fixed problem with prerelease versions during pack - https://github.com/fsprojects/Paket/issues/1316
* BUGFIX: Do not copy dlls from paket-files - https://github.com/fsprojects/Paket/issues/1341
* BUGFIX: Fixed problem with @ char in paths during pack - https://github.com/fsprojects/Paket/pull/1351
* BUGFIX: Allow to reference dlls from HTTP resources on mono - https://github.com/fsprojects/Paket/pull/1349
* PERFORMANCE: Don't parse lock file in FullUpdate mode
* WORKAROUND: ConfigFile password encryption did not work on specific machines - https://github.com/fsprojects/Paket/pull/1347
* USABILITY: Show warning when paket.references is used in nupkg content - https://github.com/fsprojects/Paket/issues/1344
* USABILITY: Report group name in download trace - https://github.com/fsprojects/Paket/issues/1337
* USABILITY: Be more robust against flaky NuGet feeds

#### 2.40.0 - 29.12.2015
* BUGFIX: Better packaging of prerelease dependencies - https://github.com/fsprojects/Paket/issues/1316
* BUGFIX: Allow to overwrite versions in template files without id - https://github.com/fsprojects/Paket/issues/1321
* BUGFIX: Accept dotnet54 as moniker
* BUGFIX: Download file:/// to paket-files/localhost
* BUGFIX: Compare normalized Urls
* BUGFIX: Call OnCompleted in Observable.flatten - https://github.com/fsprojects/Paket/pull/1330
* BUGFIX: Allow to restore packages from private feeds - https://github.com/fsprojects/Paket/issues/1326
* PERFORMANCE: Cache which source contains versions in GetVersions - https://github.com/fsprojects/Paket/pull/1327
* PERFORMANCE: Prefer package-versions protocol for nuget.org and myget.org

#### 2.38.0 - 22.12.2015
* Support new NuGet version range for empty restrictions
* USABILITY: Don't use /odata for nuget.org or myget.org
* BUGFIX: paket pack ignored specific-version parameter - https://github.com/fsprojects/Paket/issues/1321
* COSMETICS: Better error messages in GetVersions
* COSMETICS: Normalize NuGet source feeds in lock files
* PERFORMANCE: Keep traffic for GetVersions and GetPackageDetails low

#### 2.37.0 - 21.12.2015
* New "clear-cache" command allows to clear the NuGet cache - http://fsprojects.github.io/Paket/paket-clear-cache.html
* Paket checks PackageDetails only for sources that responded with versions for a package - https://github.com/fsprojects/Paket/issues/1317
* Implemented support for specifying per-template versions in paket pack - https://github.com/fsprojects/Paket/pull/1314
* Added support for relative src link to package content - https://github.com/fsprojects/Paket/pull/1311
* BUGFIX: Fix NullReferenceException - https://github.com/fsprojects/Paket/issues/1307
* BUGFIX: Check that cached NuGet package belongs to requested package
* BUGFIX: NuGet packages with FrameworkAssembly nodes did not work - https://github.com/fsprojects/Paket/issues/1306
* Paket install did an unnecessary update when framework restriction were present - https://github.com/fsprojects/Paket/issues/1305
* COSMETICS: No need to show cache warnings

#### 2.36.0 - 10.12.2015
* Getting assembly metadata without loading the assembly - https://github.com/fsprojects/Paket/pull/1293

#### 2.35.0 - 09.12.2015
* "redirects off" skips binding redirects completely  - https://github.com/fsprojects/Paket/pull/1299

#### 2.34.0 - 07.12.2015
* BootStrapper uses named temp files - https://github.com/fsprojects/Paket/pull/1296
* Making user prompts work with stdin - https://github.com/fsprojects/Paket/pull/1292

#### 2.33.0 - 04.12.2015
* Option to force a binding redirects - https://github.com/fsprojects/Paket/pull/1290
* Use GetCustomAttributesData instead of GetCustomAttributes - https://github.com/fsprojects/Paket/issues/1289
* Don't touch app.config if we don't logically change it - https://github.com/fsprojects/Paket/issues/1248
* Normalize versions in lock file for nuget.org - https://github.com/fsprojects/Paket/issues/1282
* Using AssemblyTitle if no title is specified in a project template - https://github.com/fsprojects/Paket/pull/1285
* Binding redirects should work with multiple groups - https://github.com/fsprojects/Paket/issues/1284 
* Resolver is more tolerant with prereleases - https://github.com/fsprojects/Paket/issues/1280

#### 2.32.0 - 02.12.2015
* Provided more user-friendly messages for bootstrapper - https://github.com/fsprojects/Paket/pull/1278
* EXPERIMENTAL: Added ability to create symbol/source packages - https://github.com/fsprojects/Paket/pull/1275
* BUGFIX: Fixed coreProps root element in generated nuspec - https://github.com/fsprojects/Paket/pull/1276

#### 2.31.0 - 01.12.2015
* Add options to force Nuget source and use local file paths with bootstrapper - https://github.com/fsprojects/Paket/pull/1268
* Implement exclude parameter for pack - https://github.com/fsprojects/Paket/pull/1274
* Handle different platforms in ProjectFile.GetOutputPath - https://github.com/fsprojects/Paket/pull/1269
* Support local read-only .nupkg-files - https://github.com/fsprojects/Paket/pull/1272

#### 2.30.0 - 01.12.2015
* Switched to using Chessie Nuget package - https://github.com/fsprojects/Paket/pull/1266
* Adding .NET 4.6.1 support - https://github.com/fsprojects/Paket/issues/1270

#### 2.29.0 - 27.11.2015
* Allow specifying Nuget Source and provide option to specify parameters with config file in bootstrapper - https://github.com/fsprojects/Paket/pull/1261
* BUGFIX: Do not normalize versions since it might break Klondike - https://github.com/fsprojects/Paket/issues/1257
* COSMETICS: Better error message when lock file doesn't contain version pin - https://github.com/fsprojects/Paket/issues/1256
* COSMETICS: Show a warning when the resolver selects an unlisted version - https://github.com/fsprojects/Paket/pull/1258

#### 2.28.0 - 25.11.2015
* Reuse more of the NuGet v3 API for protocol selection
* Using new NuGet v3 protocol to retrieve unlisted packages - https://github.com/fsprojects/Paket/issues/1254
* Created installer demo - https://github.com/fsprojects/Paket/issues/1251
* Adding monoandroid41 framework moniker - https://github.com/fsprojects/Paket/pull/1245
* BUGFIX: Specifying prereleases did not work with pessimistic version constraint - https://github.com/fsprojects/Paket/issues/1252
* BUGFIX: Unlisted property get properly filled from NuGet v3 API - https://github.com/fsprojects/Paket/issues/1242
* BUGFIX: Bootstrapper compares version per SemVer - https://github.com/fsprojects/Paket/pull/1236
* PERFORMANCE: Avoid requests to teamcity that lead to server error
* USABILITY: If parsing of lock file fails Paket reports the lock file filename - https://github.com/fsprojects/Paket/issues/1247

#### 2.27.0 - 19.11.2015
* Binding redirects get cleaned during install - https://github.com/fsprojects/Paket/pull/1235
* BUGFIX: Bootstrapper compares version per SemVer - https://github.com/fsprojects/Paket/pull/1236
* BUGFIX: Do not print feed password to output - https://github.com/fsprojects/Paket/pull/1238
* USABILITY: Always write non-version into lock file to keep ProGet happy - https://github.com/fsprojects/Paket/issues/1239

#### 2.26.0 - 18.11.2015
* BUGFIX: Better parsing of framework restrictions - https://github.com/fsprojects/Paket/issues/1232
* BUGFIX: Fix props files - https://github.com/fsprojects/Paket/issues/1233
* BUGFIX: Detect AssemblyName from project file name if empty - https://github.com/fsprojects/Paket/issues/1234
* BUGFIX: Fixed issue with V3 feeds doing api requests even when the paket.lock is fully specified - https://github.com/fsprojects/Paket/pull/1231
* BUGFIX: Update ProjectFile.GetTargetProfile to work with conditional nodes - https://github.com/fsprojects/Paket/pull/1227
* BUGFIX: Putting .targets import on correct location in project files - https://github.com/fsprojects/Paket/issues/1226
* BUGFIX: Putting braces around OData conditions to work around ProGet issues - https://github.com/fsprojects/Paket/issues/1225
* USABILITY: Always write nomalized version into lock file to keep the lockfile as stable as possible
* USABILITY: Always try 3 times to download and extract a package
* USABILITY: Sets default resolver strategy for convert from nuget to None - https://github.com/fsprojects/Paket/pull/1228

#### 2.25.0 - 13.11.2015
* Unified cache implementation for V2 and V3 - https://github.com/fsprojects/Paket/pull/1222
* BUGFIX: Putting .props and .targets import on correct location in project files - https://github.com/fsprojects/Paket/issues/1219
* BUGFIX: Propagate framework restriction correctly - https://github.com/fsprojects/Paket/issues/1213
* BUGFIX: Match auth - https://github.com/fsprojects/Paket/issues/1210
* BUGFIX: Better error message when something goes wrong during package download

#### 2.24.0 - 11.11.2015
* Support for feeds that only provide NuGet v3 API - https://github.com/fsprojects/Paket/pull/1205
* BUGFIX: Made PublicAPI.ListTemplateFiles more robust - https://github.com/fsprojects/Paket/pull/1209
* BUGFIX: Allow to specify empty file patterns in paket.template
* BUGFIX: Filter excluded dependencies in template files - https://github.com/fsprojects/Paket/issues/1208
* BUGFIX: Framework dependencies were handled too strict - https://github.com/fsprojects/Paket/issues/1206

#### 2.23.0 - 09.11.2015
* Allow to exclude dependencies in template files - https://github.com/fsprojects/Paket/issues/1199
* Exposed TemplateFile types and Dependencies member - https://github.com/fsprojects/Paket/pull/1203
* Paket uses lock free version of Async.Choice
* Paket generates and parses strategy option in lock file - https://github.com/fsprojects/Paket/pull/1196
* BUGFIX: Fixed version requirement parse issue noticed in FsBlog
* USABILITY: Paket shows parsing errors in app.config files - https://github.com/fsprojects/Paket/issues/1195

#### 2.22.0 - 05.11.2015
* Paket adds binding redirect only for applicable assemblies - https://github.com/fsprojects/Paket/issues/1187
* BUGFIX: Add missing transitive dependencies after paket update - https://github.com/fsprojects/Paket/issues/1190
* BUGFIX: Work around issue with # in file names on mono - https://github.com/fsprojects/Paket/issues/1189
* USABILITY: Better error reporting when prereleases are involved - https://github.com/fsprojects/Paket/issues/1186

#### 2.21.0 - 01.11.2015
* Adding LOCKEDVERSION placeholder to templatefile - https://github.com/fsprojects/Paket/issues/1183

#### 2.20.0 - 30.10.2015
* Allow filtered updates of packages matching a regex - https://github.com/fsprojects/Paket/pull/1178
* Search for paket.references in startup directory (auto-restore feature) - https://github.com/fsprojects/Paket/pull/1179
* BUGFIX: Framework filtering for transisitve packages - https://github.com/fsprojects/Paket/issues/1182

#### 2.19.0 - 29.10.2015
* Resolver changed to breadth first search to escape more quickly from conflict situations - https://github.com/fsprojects/Paket/issues/1174
* Paket init downloads stable version of bootstraper - https://github.com/fsprojects/Paket/issues/1040
* BUGFIX: SemVer updates were broken

#### 2.18.0 - 28.10.2015
* Use branch and bound strategy to escape quickly from conflict situations - https://github.com/fsprojects/Paket/issues/1169
* Queries all feeds in parallel for package details
* New moniker monoandroid50 - https://github.com/fsprojects/Paket/pull/1171
* Reintroduced missing public API functions for docs
* USABILITY: Improved paket's conflict reporting during resolution time - https://github.com/fsprojects/Paket/pull/1168

#### 2.17.0 - 24.10.2015
* Global "oldest matching version" resolver strategy option - http://fsprojects.github.io/Paket/dependencies-file.html#Strategy-option
* Convert-from-nuget and simplify commands simplify framework restrictions if possible - https://github.com/fsprojects/Paket/pull/1159
* BUGFIX: Queries every NuGet feed in parallel and combines the results - https://github.com/fsprojects/Paket/pull/1163
* USABILITY: Give better error message when a file can't be found on a github repo - https://github.com/fsprojects/Paket/issues/1162

#### 2.16.0 - 21.10.2015
* Check that download http status code was 200
* Try to report better error when file is blocked by Firewall - https://github.com/fsprojects/Paket/pull/1155
* BUGFIX: Fixed loading of Project files on mono - https://github.com/fsprojects/Paket/pull/1149
* PERFORMANCE: Caching proxy scheme - https://github.com/fsprojects/Paket/pull/1153
* USABILITY: If caching fails Paket should recover - https://github.com/fsprojects/Paket/issues/1152

#### 2.15.1 - 17.10.2015
* BUGFIX: Fixed framework restriction filter - https://github.com/fsprojects/Paket/pull/1146
* BUGFIX: Fixed parsing of framework restrictions in lock file - https://github.com/fsprojects/Paket/pull/1144
* BUGFIX: Add monoandroid403 to be matched as Some MonoAndroid - https://github.com/fsprojects/Paket/pull/1140
* PERFORMANCE: Use locked version as prefered version when resolver strategy is min - https://github.com/fsprojects/Paket/pull/1141
* COSMETICS: Better error messages when resolver finds no matching version.
* COSMETICS: Fix error message when resolver already resolved to GlobalOverride - https://github.com/fsprojects/Paket/issues/1142

#### 2.14.0 - 15.10.2015
* BUGFIX: Handle silverlight framework identifiers comparison - https://github.com/fsprojects/Paket/pull/1138

#### 2.13.0 - 14.10.2015
* Show-Groups command - http://fsprojects.github.io/Paket/paket-show-groups.html
* BUGFIX: Fixed combine operation for framework restrictions - https://github.com/fsprojects/Paket/issues/1137
* BUGFIX: Lockfile-Parser did not to parse framework restrictions and therefore paket install could lead to wrong lock file - https://github.com/fsprojects/Paket/issues/1135
* USABILITY: Non-SemVer InformationalVersion are now allowed for paket pack - https://github.com/fsprojects/Paket/issues/1134
* USABILITY: Dependencies file parser should detects comma between install settings - https://github.com/fsprojects/Paket/issues/1129
* COSMETICS: Don't show the pin notice if dependency is transitive
* COSMETICS: Don't allow negative numbers in SemVer

#### 2.12.0 - 12.10.2015
* Better SemVer update by adding --keep-major, --keep-minor, --keep-patch to the CLI
* EXPERIMENTAL: Support for WiX installer projects

#### 2.11.0 - 09.10.2015
* Skip unchanged groups during install

#### 2.10.0 - 08.10.2015
* Make resolver to evaluate versions lazily
* BUGFIX: Paket.Pack was broken on filesystems with forward slash seperator - https://github.com/fsprojects/Paket/issues/1119
* BUGFIX: Wrong paket ProjectRefences name causes incorrect packaging - https://github.com/fsprojects/Paket/issues/1113

#### 2.9.0 - 05.10.2015
* Allow to use GitHub tokens to access GitHub files - http://fsprojects.github.io/Paket/paket-config.html
* Allow to update a single group
* BUGFIX: Resolver needs to consider Microsoft.Bcl.Build

#### 2.8.0 - 03.10.2015
* BUGFIX: Selective update needs to consider remote files
* BUGFIX: Ignore disabled upstream feeds - https://github.com/fsprojects/Paket/pull/1105
* BUGFIX: Don't forget to add settings from root dependencies
* COSMETICS: Do not write unnecessary framework restrictions into paket.lock

#### 2.7.0 - 02.10.2015
* Support for private GitHub repos - http://fsprojects.github.io/Paket/github-dependencies.html#Referencing-a-private-github-repository
* BUGFIX: Find the mono binary on OSX 10.11 - https://github.com/fsprojects/Paket/pull/1103

#### 2.6.0 - 01.10.2015
* Allow "content:once" as a package setting - http://fsprojects.github.io/Paket/nuget-dependencies.html#No-content-option
* BUGFIX: Don't add -prerelease to nuspec dependency nodes for project references - https://github.com/fsprojects/Paket/issues/1102
* BUGFIX: Do not create prerelease identifiers for transitive dependencies - https://github.com/fsprojects/Paket/issues/1099
* PERFORMANCE: Do not parse remote dependencies file twice - https://github.com/fsprojects/Paket/issues/1101
* PERFORMANCE: Check if we already downloaded paket.dependencies file for remote files in order to reduce stress on API limit - https://github.com/fsprojects/Paket/issues/1101
* PERFORMANCE: Run all calls against different NuGet protocols in parallel and take the fastest - https://github.com/fsprojects/Paket/issues/1085
* PERFORMANCE: Exclude duplicate NuGet feeds - https://github.com/fsprojects/Paket/issues/1085
* COSMETICS: Cache calls to GitHub in order to reduce stress on API limit - https://github.com/fsprojects/Paket/issues/1101

#### 2.5.0 - 29.09.2015
* Remove all Paket entries from projects which have no paket.references - https://github.com/fsprojects/Paket/issues/1097
* Allow to format VersionRequirements in NuGet syntax
* BUGFIX: Fix KeyNotFoundException when project is net4.0-client - https://github.com/fsprojects/Paket/issues/1095
* BUGFIX: Put prerelease requirement into NuSpec during paket pack - https://github.com/fsprojects/Paket/issues/1088
* BUGFIX: Inconsistent framework exclusion in paket.dependencies - https://github.com/fsprojects/Paket/issues/1093
* BUGFIX: Commands add/remove stripped link:false from file references - https://github.com/fsprojects/Paket/issues/1089
* BUGFIX: Do not create double prerelease identifiers - https://github.com/fsprojects/Paket/issues/1099
* COSMETICS: Only fixup dates in zip archive under Mono - https://github.com/fsprojects/Paket/pull/1094
* PERFORMANCE: Skip asking for versions if only a specific version is requested
* PERFORMANCE: Check if a feed supports a protocol and never retry if not - https://github.com/fsprojects/Paket/issues/1085

#### 2.4.0 - 28.09.2015
* BUGFIX: Paket does not touch config files when the list of binding redirects to add is empty - https://github.com/fsprojects/Paket/pull/1092
* BUGFIX: Fix unsupported https scheme in web proxy - https://github.com/fsprojects/Paket/pull/1080
* BUGFIX: Ignore DotNET 5.0 framework when TargetFramework 4 is specified - https://github.com/fsprojects/Paket/issues/1066
* BUGFIX: Paket failed with: The input sequence was empty - https://github.com/fsprojects/Paket/issues/1071
* BUGFIX: NullReferenceException in applyBindingRedirects during "update nuget package" - https://github.com/fsprojects/Paket/issues/1074
* COSMETICS: Improve error message for bootstrapper if download of Paket.exe fails - https://github.com/fsprojects/Paket/pull/1091

#### 2.3.0 - 21.09.2015
* Binding redirects from target platform only - https://github.com/fsprojects/Paket/pull/1070
* Allow to enable redirects per package - http://fsprojects.github.io/Paket/nuget-dependencies.html#redirects-settings
* BUGFIX: Install command without a lockfile failed when using groups - https://github.com/fsprojects/Paket/issues/1067
* BUGFIX: Only create packages.config entries for referenced packages - https://github.com/fsprojects/Paket/issues/1065
* BUGFIX: Paket update added an app.config to every project - https://github.com/fsprojects/Paket/issues/1068
* BUGFIX: Use commit w/gist download in RemoteDownload.downloadRemoteFiles - https://github.com/fsprojects/Paket/pull/1069

#### 2.1.0 - 16.09.2015
* Added support for custom internet proxy credentials with env vars - https://github.com/fsprojects/Paket/pull/1061
* Removed microsoft.bcl.build.targets from backlist and instead changed "import_targets" default for that package
* Fix handling of packages.config

#### 2.0.0 - 15.09.2015
* Support for `Dependency groups` in paket.dependencies files - http://fsprojects.github.io/Paket/groups.html
* Support for Roslyn-based analyzers - http://fsprojects.github.io/Paket/analyzers.html
* Support for reference conditions - https://github.com/fsprojects/Paket/issues/1026

#### 1.39.10 - 13.09.2015
* Fixed a bug where install and restore use different paths when specifying a project spec on a HTTP link - https://github.com/fsprojects/Paket/pull/1054
* Fix parsing of output path when condition has no spaces - https://github.com/fsprojects/Paket/pull/1058

#### 1.39.1 - 08.09.2015
* Eagerly create app.config files and add to all projects - https://github.com/fsprojects/Paket/pull/1044

#### 1.39.0 - 08.09.2015
* New Bootstrapper with better handling of Paket prereleases

#### 1.37.0 - 07.09.2015
* Support for authentication and complex hosts for HTTP dependencies - https://github.com/fsprojects/Paket/pull/1052
* Always redirect to the Redirect.Version - https://github.com/fsprojects/Paket/pull/1023
* Improvements in the BootStrapper - https://github.com/fsprojects/Paket/pull/1022

#### 1.34.0 - 27.08.2015
* Paket warns about pinned packages only when a new version is available - https://github.com/fsprojects/Paket/pull/1014
* Trace NuGet package URL if download fails
* Fallback to NuGet v2 feed if no version is found in v3

#### 1.33.0 - 23.08.2015
* Paket handles dynamic OutputPath - https://github.com/fsprojects/Paket/pull/942
* Paket warns when package is pinned - https://github.com/fsprojects/Paket/pull/999

#### 1.32.0 - 19.08.2015
* BUGFIX: Fixed compatibility issues with Klondike NuGet server - https://github.com/fsprojects/Paket/pull/997
* BUGFIX: Escape file names in a NuGet compatible way - https://github.com/fsprojects/Paket/pull/996
* BUGFIX: Paket now fails if an update of a nonexistent package is requested - https://github.com/fsprojects/Paket/pull/995

#### 1.31.0 - 18.08.2015
* BUGFIX: Delete old nodes from proj files - https://github.com/fsprojects/Paket/issues/992
* COSMETICS: Better conflict reporting - https://github.com/fsprojects/Paket/pull/994

#### 1.30.0 - 18.08.2015
* BUGFIX: Include prereleases when using NuGet3 - https://github.com/fsprojects/Paket/issues/988
* paket.template allows comments with # or // - https://github.com/fsprojects/Paket/pull/991

#### 1.29.0 - 17.08.2015
* Xamarin iOS + Mac Support - https://github.com/fsprojects/Paket/pull/980
* Handling fallbacks mainly for Xamarin against PCLs - https://github.com/fsprojects/Paket/pull/980
* Removed supported platforms for MonoTouch and MonoAndroid - https://github.com/fsprojects/Paket/pull/980
* Paket only creates requirements from lock file when updating a single package - https://github.com/fsprojects/Paket/pull/985

#### 1.28.0 - 13.08.2015
* Selective update shows better error message on conflict - https://github.com/fsprojects/Paket/pull/980
* Paket init adds default feed - https://github.com/fsprojects/Paket/pull/981
* Show better error message on conflict - https://github.com/fsprojects/Paket/issues/534
* Make option names for paket find-package-versions consistent with the other commands - https://github.com/fsprojects/Paket/issues/890
* Update specifying version does not pin version in paket.dependencies - https://github.com/fsprojects/Paket/pull/979

#### 1.27.0 - 13.08.2015
* Version range semantics changed for `>= x.y.z prerelease` - https://github.com/fsprojects/Paket/issues/976
* BUGFIX: Version trace got lost - https://twitter.com/indy9000/status/631201649219010561
* BUGFIX: copy_local behaviour was broken - https://github.com/fsprojects/Paket/issues/972

#### 1.26.0 - 10.08.2015
* BUGFIX: Paket mixed responses and downloads - https://github.com/fsprojects/Paket/issues/966

#### 1.25.0 - 10.08.2015
* Fix case-sensitivity of boostrapper on mono
* Reactive NuGet v3
* Check for conflicts in selective update - https://github.com/fsprojects/Paket/pull/964
* BUGFIX: Escape file names - https://github.com/fsprojects/Paket/pull/960

#### 1.23.0 - 04.08.2015
* BUGFIX: Selective update resolves the graph for selected package - https://github.com/fsprojects/Paket/pull/957

#### 1.22.0 - 31.07.2015
* Use FSharp.Core 4.0
* Fix build exe path which includes whitespace - https://github.com/fsprojects/ProjectScaffold/pull/185
* Preserve encoding upon saving solution - https://github.com/fsprojects/Paket/pull/940
* BUGFIX: If we specify a templatefile in paket pack it still packs all templates - https://github.com/fsprojects/Paket/pull/944
* BUGFIX: If we specify a type project templatefile in paket pack it should find the project - https://github.com/fsprojects/Paket/issues/945
* BUGFIX: Paket pack succeeded even when there're missing files - https://github.com/fsprojects/Paket/issues/948
* BUGFIX: FindAllFiles should handle paths that are longer than 260 characters - https://github.com/fsprojects/Paket/issues/949

#### 1.21.0 - 23.07.2015
* Allow NuGet packages to put version in the path - https://github.com/fsprojects/Paket/pull/928

#### 1.20.0 - 21.07.2015
* Allow to get version requirements from paket.lock instead of paket.dependencies - https://github.com/fsprojects/Paket/pull/924
* Add new ASP.NET 5.0 monikers - https://github.com/fsprojects/Paket/issues/921
* BUGFIX: Paket crashed with Null Ref Exception for MBrace - https://github.com/fsprojects/Paket/issues/923
* BUGFIX: Exclude submodules from processing - https://github.com/fsprojects/Paket/issues/918

#### 1.19.0 - 13.07.2015
* Support Odata query fallback for package details with /odata prefix - https://github.com/fsprojects/Paket/pull/922
* Establish beta-level comatibility with Klondike nuget server - https://github.com/fsprojects/Paket/pull/907
* BUGFIX: Improved SemVer parser - https://github.com/fsprojects/Paket/pull/920
* BUGFIX: Added fix for windows-style network source-paths in dependencies parser - https://github.com/fsprojects/Paket/pull/903
* BUGFIX: Settings for dependent packages are now respected - https://github.com/fsprojects/Paket/pull/919
* BUGFIX: `--force` option is working for install/update/restore remote files too
* BUGFIX: Delete cached errors if all sources fail - https://github.com/fsprojects/Paket/issues/908
* BUGFIX: Use updated globbing for paket.template
* COSMETICS: Better error message when package doesn't exist
* COSMETICS: Show better error message when a package is used in `paket.references` but not in `paket.lock`

#### 1.18.0 - 22.06.2015
* Exclusion syntax for paket.template files - https://github.com/fsprojects/Paket/pull/882
* BUGFIX: Issue with `paket pack` and multiple paket.template files fixed - https://github.com/fsprojects/Paket/issues/893

#### 1.17.0 - 22.06.2015
* Tab completion for installed packages in Paket.PowerShell - https://github.com/fsprojects/Paket/pull/892
* BUGFIX: Find-package-versions did not work - https://github.com/fsprojects/Paket/issues/886
* BUGFIX: Find-packages did not work - https://github.com/fsprojects/Paket/issues/888 https://github.com/fsprojects/Paket/issues/889
* COSMETICS: Improved the documentation for the commands - https://github.com/fsprojects/Paket/pull/891

#### 1.16.0 - 21.06.2015
* Make sure retrieved versions are ordered by version with latest version first - https://github.com/fsprojects/Paket/issues/886
* PowerShell argument tab completion for Paket-Add - https://github.com/fsprojects/Paket/pull/887
* Detection of DNX and DNXCore frameworks
* BUGFIX: Exceptions were not logged to command line - https://github.com/fsprojects/Paket/pull/885

#### 1.15.0 - 18.06.2015
* Paket.PowerShell support for Package Manager Console - https://github.com/fsprojects/Paket/pull/875
* Fix download of outdated files - https://github.com/fsprojects/Paket/issues/876

#### 1.14.0 - 14.06.2015
* Chocolatey support for Paket.PowerShell - https://github.com/fsprojects/Paket/pull/872
* BUGFIX: Single version in deps file created invalid dependend package- https://github.com/fsprojects/Paket/issues/871

#### 1.13.0 - 12.06.2015
* Paket.PowerShell support - https://github.com/fsprojects/Paket/pull/839
* EXPERIMENTAL: Allow link:false settings for file references in `paket.references` files
* BUGFIX: `paket update` did not pick latest prerelease version of indirect dependency - https://github.com/fsprojects/Paket/issues/866

#### 1.12.0 - 09.06.2015
* BUGFIX: Paket add should not update the package if it's already there
* BUGFIX: "copy_local" was not respected for indirect dependencies - https://github.com/fsprojects/Paket/issues/856
* BUGFIX: Suggest only packages from the installed sources - https://github.com/fsprojects/Paket.VisualStudio/issues/57
* BUGFIX: Trace license warning only in verbose mode - https://github.com/fsprojects/Paket/issues/862
* BUGFIX: Fix ./ issues during pack
* BUGFIX: Serialize != operator correctly - https://github.com/fsprojects/Paket/issues/857
* COSMETICS: Don't save the `paket.lock` file if it didn't changed

#### 1.11.0 - 08.06.2015
* Support for cancelling bootstrapper - https://github.com/fsprojects/Paket/pull/860
* Increase timeout for restricted access mode - https://github.com/fsprojects/Paket/issues/858

#### 1.10.0 - 02.06.2015
* `paket init` puts Paket binaries into the project path - https://github.com/fsprojects/Paket/pull/853
* Do not duplicate files in the nupkg - https://github.com/fsprojects/Paket/issues/851
* Pack command reuses project version if directly given - https://github.com/fsprojects/Paket/issues/837
* BUGFIX: `paket install` was not respecting `content:none` - https://github.com/fsprojects/Paket/issues/854

#### 1.9.0 - 30.05.2015
* Paket pack allows to specify current nuget version as dependency - https://github.com/fsprojects/Paket/issues/837
* BUGFIX: Fix long version of --silent flag - https://github.com/fsprojects/Paket/pull/849

#### 1.8.0 - 28.05.2015
* Implement --no-install and --redirects for "paket update" - https://github.com/fsprojects/Paket/pull/847
* BUGFIX: Fix inconsistent parameter names - https://github.com/fsprojects/Paket/pull/846

#### 1.7.2 - 28.05.2015
* New `--only-referenced` parameter for restore - https://github.com/fsprojects/Paket/pull/843
* Make the output path relative to the dependencies file - https://github.com/fsprojects/Paket/issues/829
* Analyze content files with case insensitive setting - https://github.com/fsprojects/Paket/issues/816
* BUGFIX: Parse NuGet package prerelease versions containing "-" - https://github.com/fsprojects/Paket/issues/841

#### 1.6.0 - 26.05.2015
* Paket init - init dependencies file with default NuGet source
* Allow to init paket in given directory
* Automatically query all package feeds in "Find packages"
* Allow to override install settings in 'paket.dependencies' with values from 'paket.references' - https://github.com/fsprojects/Paket/issues/836
* BUGFIX: `paket install` fails if package version doesn't match .nupkg file - https://github.com/fsprojects/Paket/issues/834
* BUGFIX: Try to work around issue with mono zip functions - https://github.com/fsharp/FAKE/issues/810

#### 1.5.0 - 21.05.2015
* Property tests for dependencies files parser - https://github.com/fsprojects/Paket/pull/807
* EXPERIMENTAL: Query NuGet feeds in parallel
* Allow to specify the directory for `convert-to-nuget` in PublicAPI
* Expose project Guids from project files
* Allow simplify on concrete dependencies file
* Allow to specify a concrete template file for `paket pack`
* Add overload in PublicAPI for default Restore
* Better tracing during "update package"
* Allow to register trace functions
* Allow to specify a source feed for Find-Packages and Find-Package-Versions command
* BUGFIX: Fix dates in local nuget packages
* BUGFIX: NullReferenceException in `convert-from-nuget` - https://github.com/fsprojects/Paket/pull/831
* BUGFIX: `Convert-from-nuget` quotes source feeds - https://github.com/fsprojects/Paket/pull/833
* BUGFIX: Observable.ofAsync fires OnCompleted - https://github.com/fsprojects/Paket/pull/835
* BUGFIX: Work around issue with CustomAssemblyAttributes during `paket pack` - https://github.com/fsprojects/Paket/issues/827
* BUGFIX: Fix dates after creating a package
* BUGFIX: Always trim package names from command line
* BUGFIX: Always show default nuget stream in completion

#### 1.4.0 - 08.05.2015
* EXPERIMENTAL: Find-Packages command - http://fsprojects.github.io/Paket/paket-find-packages.html
* EXPERIMENTAL: Find-Package-Versions command - http://fsprojects.github.io/Paket/paket-find-package-versions.html
* EXPERIMENTAL: Show-Installed-Packages command - http://fsprojects.github.io/Paket/paket-show-installed-packages.html
* Expose GetDefinedNuGetFeeds in Public API
* Expose GetSources in Public API
* BUGFIX: NuGet Convert works with empty version strings - https://github.com/fsprojects/Paket/pull/821
* BUGFIX: Don't shortcut conflicting addition
* BUGFIX: Better pin down behaviour during "Smart Update""
* BUGFIX: Only replace nuget package during add if the old one had no version
* BUGFIX: Put fixed packages to the end - https://github.com/fsprojects/Paket/issues/814
* BUGFIX: Fix `paket add` if package is already there - https://github.com/fsprojects/Paket/issues/814
* BUGFIX: Fix `paket add` for very first dependency - https://github.com/fsprojects/Paket/issues/814
* BUGFIX: Paket pack had issues with \ in subfolders - https://github.com/fsprojects/Paket/issues/812
* BZGFIX: Use https://api.nuget.org/v3/index.json for Autocomplete
* BUGFIX: Set exit code to 1 if the command line parser finds error
* BUGFIX: Windows restrictions were not parsed from lockfile - https://github.com/fsprojects/Paket/issues/810
* BUGFIX: Paket tries to keep the alphabetical order when using `paket add`
* BUGFIX: Do not generate entries for empty extensions in nupkg
* BUGFIX: Portable framework restrictions were not parsed from lockfile - https://github.com/fsprojects/Paket/issues/810
* COSMETICS: "Done" message in bootstrapper
* COSMETICS: -s parameter for Bootstrapper
* COSMETICS: Don't perform unnecessary installs during `paket add`
* COSMETICS: Always print the command on command parser error

#### 1.3.0 - 30.04.2015
* Paket keeps paket.dependencies as stable as possible during edits - https://github.com/fsprojects/Paket/pull/802
* `paket push` doesn't need a dependencies file any more - https://github.com/fsprojects/Paket/issues/800
* Added `--self` for self update of bootstrapper - https://github.com/fsprojects/Paket/issues/791
* BUGFIX: `convert-from-nuget` doen`t duplicate sources anymore - https://github.com/fsprojects/Paket/pull/804

#### 1.2.0 - 24.04.2015
* Add Paket.BootStrapper NuGet package - https://github.com/fsprojects/Paket/issues/790

#### 1.1.3 - 24.04.2015
* Fix StackOverflowException when using local path - https://github.com/fsprojects/Paket/issues/795

#### 1.1.2 - 24.04.2015
* `paket add` should not change dependencies file if the package is misspelled - https://github.com/fsprojects/Paket/issues/798

#### 1.1.1 - 24.04.2015
* Support developmentDependency nuget dependencies - https://github.com/fsprojects/Paket/issues/796

#### 1.1.0 - 23.04.2015
* Pack command is able to detect portable frameworks - https://github.com/fsprojects/Paket/issues/797

#### 1.0.2 - 23.04.2015
* `Convert-from-nuget` removes custom import and targets - https://github.com/fsprojects/Paket/pull/792

#### 1.0.1 - 20.04.2015
* New bootstrapper protects paket.exe from incomplete github downloads - https://github.com/fsprojects/Paket/pull/788

#### 1.0.0 - 17.04.2015
* Big release from fsharpex

#### 0.42.1 - 17.04.2015
* BUGFIX: Smart Install is no longer adding dependencies to paket.dependencies if specified in paket.references but not in paket.dependencies - https://github.com/fsprojects/Paket/issues/779
* BUGFIX: Fix smart install when we add a pinned version - https://github.com/fsprojects/Paket/issues/777
* Trace NuGet server response in verbose mode - https://github.com/fsprojects/Paket/issues/775
* BUGFIX: Fixing wrong local path detection with `paket install` - https://github.com/fsprojects/Paket/pull/773
* BUGFIX: Fixed zip opening on mono - https://github.com/fsprojects/Paket/pull/774

#### 0.41.0 - 13.04.2015
* New Testimonials page - http://fsprojects.github.io/Paket/testimonials.html
* New `PAKET.VERSION` environment variable for bootstraper - https://github.com/fsprojects/Paket/pull/771
* `convert-from-nuget` aggregates target framework from packages.config files - https://github.com/fsprojects/Paket/pull/768
* Improved config file formatting with indented binding redirects - https://github.com/fsprojects/Paket/pull/769
* BUGFIX: Fixed home path detection - https://github.com/fsprojects/Paket/pull/770
* COSMETICS: Better error message when `paket.dependencies` is missing - https://github.com/fsprojects/Paket/issues/764

#### 0.40.0 - 09.04.2015
* Try to fix dates in Nuget packages - https://github.com/fsprojects/Paket/issues/761
* `convert-from-nuget` reads target framework from packages.config files - https://github.com/fsprojects/Paket/pull/760
* Allow . in target file names for pack - https://github.com/fsprojects/Paket/issues/756

#### 0.39.0 - 08.04.2015
* Upgrading to .NET 4.5
* Removing DotNetZip and using the .NET 4.5 Zip APIs instead - https://github.com/fsprojects/Paket/pull/732
* Boostrapper download without `nuget.exe` - https://github.com/fsprojects/Paket/pull/734
* Added frameworkAssemblies to nuspec templating - https://github.com/fsprojects/Paket/issues/740
* BUGFIX: Only pick up project output files for pack that exactly match assembly filename - https://github.com/fsprojects/Paket/issues/752
* BUGFIX: Detect Silverlight version in csproj files - https://github.com/fsprojects/Paket/issues/751
* BUGFIX: Fix mono timeout during license download - https://github.com/fsprojects/Paket/issues/746
* BUGFIX: Detect `sl` as Silverlight - https://github.com/fsprojects/Paket/issues/744

#### 0.38.0 - 30.03.2015
* The restore process downloads package licenses automatically - https://github.com/fsprojects/Paket/pull/737

#### 0.37.0 - 28.03.2015
* Fallback to NuGet.exe if the bootstrapper fails to download from GitHub - https://github.com/fsprojects/Paket/pull/733
* COSMETICS: Display the file name if Paket crashes on some invalid file - https://github.com/fsprojects/Paket/pull/730

#### 0.36.0 - 27.03.2015
* Allow to add references section to paket.template file - https://github.com/fsprojects/Paket/issues/721
* Allow to compute libraries for specific framework - https://github.com/fsprojects/Paket/issues/723
* Detect .NET 4.6 - https://github.com/fsprojects/Paket/issues/727
* SemVer allows "number + build metadata" format - https://github.com/fsprojects/Paket/issues/704
* `paket push` shows status information - https://github.com/fsprojects/Paket/pull/695
* BUGFIX: Maintain order of content file items - https://github.com/fsprojects/Paket/pull/722
* BUGFIX: `Convert-from-nuget` ignores disabled NuGet feeds - https://github.com/fsprojects/Paket/pull/720
* BUGFIX: Smart install should not remove sources from `paket.dependencies` - https://github.com/fsprojects/Paket/pull/726
* BUGFIX: Smart install should create paket.lock if we have references files - https://github.com/fsprojects/Paket/pull/725
* COSMETICS: better tracing of intermediate resolution conflicts

#### 0.34.0 - 12.03.2015
* `paket pack` pretty-prints it's nuspec - https://github.com/fsprojects/Paket/issues/691
* Paket packs .MDBs docs into the nupkg - https://github.com/fsprojects/Paket/issues/693
* paket pack / paket.template support wildcard patterns - https://github.com/fsprojects/Paket/issues/690
* Allow empty lines in `paket.template` and report file name if parser fails - https://github.com/fsprojects/Paket/issues/692
* BUGFIX: paket.template - file type respects dir without slash at the end - https://github.com/fsprojects/Paket/issues/698
* BUGFIX: paket-files folder is alwaays relative to `paket.dependencies` - https://github.com/fsprojects/Paket/issues/564
* BUGFIX: `paket install` respects manual paket nodes - https://github.com/fsprojects/Paket/issues/679

#### 0.33.0 - 10.03.2015
* Paket packs XML docs into the nupkg - https://github.com/fsprojects/Paket/issues/689
* BUGFIX: Install settings from `paket.dependencies` should override package settings - https://github.com/fsprojects/Paket/issues/688

#### 0.32.0 - 09.03.2015
* PERFORMANCE: If resolver runs into conflict then use Warnsdorff's rule - https://github.com/fsprojects/Paket/pull/684
* BUGFIX: Fixed Linux install scripts - https://github.com/fsprojects/Paket/pull/681
* Support for WinExe output type - https://github.com/fsprojects/Paket/pull/675
* BUGFIX: Fix Nuget compat issue with leading zeros - https://github.com/fsprojects/Paket/pull/672
* BUGFIX: Detect inter project dependencies without matching package id - https://github.com/fsprojects/Paket/pull/671
* BUGFIX: Parse prerelease numbers into bigint since ints might overflow - https://github.com/fsprojects/Paket/pull/667
* BUGFIX: Optional fields in template files are read correctly - https://github.com/fsprojects/Paket/pull/666
* BUGFIX: Better url and endpoint handling in `paket push` - https://github.com/fsprojects/Paket/pull/663
* COSMETICS: Better tracing when resolver runs into conflict - https://github.com/fsprojects/Paket/pull/684
* COSMETICS: Better error message when a package is listed twice in `paket.references` - https://github.com/fsprojects/Paket/pull/686
* COSMETICS: Use Chessie for ROP - https://github.com/fsprojects/Chessie

#### 0.31.2 - 26.02.2015
* BUGFIX: Robust and much faster template file parser - https://github.com/fsprojects/Paket/pull/660

#### 0.31.1 - 25.02.2015
* Use latest FAKE tasks

#### 0.31.0 - 25.02.2015
* BUGFIX: Fix help for init command - https://github.com/fsprojects/Paket/pull/654
* BUGFIX: Allow non-standard API endpoint for push - https://github.com/fsprojects/Paket/pull/652
* BUGFIX: Special case nuget.org
* BUGFIX: paket add/remove with just project name - https://github.com/fsprojects/Paket/pull/650
* BUGFIX: Uploading packages as multiform content type - https://github.com/fsprojects/Paket/pull/651
* BUGFIX: Handle transient dependencies better in pack command - https://github.com/fsprojects/Paket/pull/649
* BUGFIX: Only load custom attributes if not given in TemplateFile or cmd parameter
* BUGFIX: Detect .NET 4.5.1 - https://github.com/fsprojects/Paket/pull/647

#### 0.30.0 - 23.02.2015
* New command: `paket pack` - http://fsprojects.github.io/Paket/paket-pack.html
* New command: `paket push` - http://fsprojects.github.io/Paket/paket-push.html
* Improved command line help - https://github.com/fsprojects/Paket/pull/639
* BUGFIX: fix no_auto_restore option parsing  - https://github.com/fsprojects/Paket/issues/632

#### 0.29.0 - 18.02.2015
* Allow local NuGet sources with spaces in `paket.dependencies` - https://github.com/fsprojects/Paket/issues/616
* Streamlined install options in `paket.dependencies` and `paket.references` - https://github.com/fsprojects/Paket/issues/587
* Allow to opt-out of targets import - https://github.com/fsprojects/Paket/issues/587
* New option to add/remove packages for a single project - https://github.com/fsprojects/Paket/pull/610
* BUGFIX: Blacklisted Microsoft.Bcl.Build.targets - https://github.com/fsprojects/Paket/issues/618
* BUGFIX: Selective update doesn't add package twice from `paket.references` anymore
* BUGFIX: `paket install` installs GitHub source files
* COSMETICS: Respect home directories on mono - https://github.com/fsprojects/Paket/issues/612
* COSMETICS: `paket add` inserts the new package in alphabetical position - https://github.com/fsprojects/Paket/issues/596

#### 0.28.0 - 16.02.2015
* Add a simple API which allows to retrieve NuGet v3 autocomplete
* Allow unix-style comments in `paket.dependencies` file
* BUGFIX: `paket restore` does not fail on missing `paket.version` files - https://github.com/fsprojects/Paket/issues/600
* BUGFIX: Parsing of conditional dependencies should detect portable case - https://github.com/fsprojects/Paket/issues/594
* BUGFIX: Prerelease requirements in `paket.dependencies` should override package dependencies - https://github.com/fsprojects/Paket/issues/607
* BUGFIX: Try to ease the pain with mono bug in Process class - https://github.com/fsprojects/Paket/issues/599
* BUGFIX: `paket restore` does not re-download http references - https://github.com/fsprojects/Paket/issues/592
* BUGFIX: Make DeletePaketNodes more robust - https://github.com/fsprojects/Paket/issues/591
* BUGFIX: Install content files on mono - https://github.com/fsprojects/Paket/issues/561
* BUGFIX: Install process doesn't duplicate Imports of targets files any more - https://github.com/fsprojects/Paket/issues/588
* BUGFIX: Don't remove comments from `paket.dependencies` file - https://github.com/fsprojects/Paket/issues/584
* COSMETICS: Paket should not reformat app/web.config files while changing assembly redirects - https://github.com/fsprojects/Paket/issues/597

#### 0.27.0 - 07.02.2015
* Install process will reference `.props` and `.targets` files from NuGet packages - https://github.com/fsprojects/Paket/issues/516
* Don't internalize in paket.exe during ILMerge
* Allow to download from pre-authenticated MyGet feed - https://github.com/fsprojects/Paket/issues/466
* BUGFIX: Fix `paket install --hard` for FSharp.Core - https://github.com/fsprojects/Paket/issues/579
* BUGFIX: `paket convert-from-nuget` ignores casing when looking for nuget.targets - https://github.com/fsprojects/Paket/issues/580
* BUGFIX: `paket install` correctly parses HTTP references - https://github.com/fsprojects/Paket/pull/571
* BUGFIX: `paket.dependencies` parser now fails if tokens are not valid
* COSMETICS: Prerelease strings are checked that they don't contain operators
* COSMETICS: Create an install function in the API which takes a `paket.dependencies` file as text - https://github.com/fsprojects/Paket/issues/576

#### 0.26.0 - 31.01.2015
* Allow to opt-out of old frameworks in `paket.dependencies` - http://fsprojects.github.io/Paket/nuget-dependencies.html#Framework-restrictions
* Allow `copy_local` settings in `paket.references` - http://fsprojects.github.io/Paket/references-files.html#copy_local-settings
* COSMETICS: `paket.lock` beautification for HTTP specs - https://github.com/fsprojects/Paket/pull/571

#### 0.25.0 - 25.01.2015
* BUGFIX: If more than one TargetFramework-specific dependency to the same package exist, we take the latest one - https://github.com/fsprojects/Paket/pull/567
* BUGFIX: Removes interactive-shell-check on `add auth` - https://github.com/fsprojects/Paket/pull/565
* BUGFIX: Can parse open NuGet ranges in brackets - https://github.com/fsprojects/Paket/issues/560
* BUGFIX: Detect `net35-client` - https://github.com/fsprojects/Paket/issues/559
* BUGFIX: Show help for `auto-restore` command - https://github.com/fsprojects/Paket/pull/558

#### 0.24.0 - 19.01.2015
* Allow to disable Visual Studio NuGet package restore - http://fsprojects.github.io/Paket/paket-auto-restore.html
* BUGFIX: Probe for unnormalized and normalized versions in local NuGet feeds - https://github.com/fsprojects/Paket/issues/556

#### 0.23.0 - 15.01.2015
* Refactored `init` & `init auto restore` to Railway Oriented Programming - https://github.com/fsprojects/Paket/pull/533
* Refactored FindRefs to Railway Oriented Programming - https://github.com/fsprojects/Paket/pull/529
* BUGFIX: paket.bootstrapper.exe and paket.exe use better proxy detection - https://github.com/fsprojects/Paket/pull/552
* BUGFIX: `paket add` offered to add dependencies even when they are already added - https://github.com/fsprojects/Paket/issues/550
* BUGFIX: Detect `Net20-client` - https://github.com/fsprojects/Paket/issues/547
* BUGFIX: Give better error message when package is not found in a local feed - https://github.com/fsprojects/Paket/issues/545
* BUGFIX: Don't download gists that are up-to-date - https://github.com/fsprojects/Paket/issues/513
* BUGFIX: fix parsing of longer http links - https://github.com/fsprojects/Paket/pull/536
* BUGFIX: Detect correct `paket.references` filenames during convert-from-nuget
* BUGFIX: If no package source is found during convert-from-nuget we use the default NuGet feed
* COSMETICS: Config file is only saved when needed
* COSMETICS: Ignore completely empty lib folders
* COSMETICS: `paket convert-from-nuget` warns if it can't find a NuGet feed - https://github.com/fsprojects/Paket/issues/548
* COSMETICS: Remove icon from bootstrapper to make file size much smaller

#### 0.22.0 - 05.01.2015
* Bootstrapper avoids github API - https://github.com/fsprojects/Paket/issues/510
* Refactoring to Railwal Oriented Programming - http://fsharpforfunandprofit.com/rop/
* Always trim line end in lockfile
* Improved binding redirects detection - https://github.com/fsprojects/Paket/pull/507
* Don't catch NullReferenceExceptions for now - https://github.com/fsprojects/Paket/issues/505
* BUGFIX: Paket update nuget X doesn't work - https://github.com/fsprojects/Paket/issues/512

#### 0.21.0 - 02.01.2015
* New `--log-file` parameter allows to trace into logfile - https://github.com/fsprojects/Paket/pull/502
* Trace stacktrace on all NullReferenceExceptions - https://github.com/fsprojects/Paket/issues/500
* Paket.locked file has 2 minute timeout
* BUGFIX: Detect the version of a GitHub gist correctly - https://github.com/fsprojects/Paket/issues/499
* BUGFIX: Dependencies file saves http and gist links correctly - https://github.com/fsprojects/Paket/issues/498
* BUGFIX: Don't relax "OverrideAll" conditions during `paket install`
* BUGFIX: fix priority of parsing atom nuget feed for package Id - https://github.com/fsprojects/Paket/issues/494
* BUGFIX: fix JSON deserializer and reactivate cache - https://github.com/fsprojects/Paket/pull/495
* BUGFIX: Make the file search for app.config and web.config case insensitive - https://github.com/fsprojects/Paket/issues/493
* BUGFIX: Don't add duplicate lines in `packet.dependencies` - https://github.com/fsprojects/Paket/issues/492
* BUGFIX: Keep framework restrictions in `paket install`- https://github.com/fsprojects/Paket/issues/486
* WORKAROUND: Do not fail on BadCrcException during unzip and only show a warning - https://github.com/fsprojects/Paket/issues/484
* WORKAROUND: Disable NuGet v3 feed for now - seems to be unreliable.
* PERFORMANCE: Don't parse project files twice - https://github.com/fsprojects/Paket/issues/487
* PERFORMANCE: Cache platform penalty calculation - https://github.com/fsprojects/Paket/issues/487
* PERFORMANCE: Use StringBuilder for path replacement - https://github.com/fsprojects/Paket/issues/487
* PERFORMANCE: Cache feed errors - https://github.com/fsprojects/Paket/issues/487
* PERFORMANCE: Put feed url into cache filename - https://github.com/fsprojects/Paket/issues/487
* PERFORMANCE: Relax prerelease requirements for pinned versions - https://github.com/fsprojects/Paket/issues/487
* PERFORMANCE: Don't enumerate all files, since we only need lib files - https://github.com/fsprojects/Paket/issues/487
* PERFORMANCE: Pin sourcefile dependencies - https://github.com/fsprojects/Paket/issues/487
* PERFORMANCE: Cache path penalty calculation - https://github.com/fsprojects/Paket/issues/487
* PERFORMANCE: Cache path extraction - https://github.com/fsprojects/Paket/issues/487

#### 0.20.1 - 30.12.2014
* COSMETICS: Trim end of line in lockfile.

#### 0.20.0 - 29.12.2014
* `paket install` performs a selective update based on the changes in the dependencies file - http://fsprojects.github.io/Paket/lock-file.html#Performing-updates
* Paket.exe acquires a lock for all write processes - https://github.com/fsprojects/Paket/pull/469
* New command to add credentials - http://fsprojects.github.io/Paket/paket-config-file.html#Add-credentials
* Smarter conditional NuGet dependencies - https://github.com/fsprojects/Paket/pull/462
* If environment auth variables are empty a fallback to the config is used- https://github.com/fsprojects/Paket/pull/459
* Better handling for multiple files from same GitHub repository - https://github.com/fsprojects/Paket/pull/451
* Extend Public API for plugin
* BUGFIX: Remove parsing of invalid child element of ProjectReference - https://github.com/fsprojects/Paket/pull/453
* BUGFIX: Don't add NuGet packages twice to a references file - https://github.com/fsprojects/Paket/pull/460
* BUGFIX: Use Max strategy for `paket outdated --ingore-constraints` - https://github.com/fsprojects/Paket/pull/463
* BUGFIX: Don't delete downloaded github zip file
* BUGFIX: Cannot install nuget packages from local TeamCity feeds due to proxy - https://github.com/fsprojects/Paket/pull/482
* BUGFIX: Don't touch framework assemblies if not needed
* BUGFIX: Check versions file synchronously
* BUGFIX: Restore console color after handling exception - https://github.com/fsprojects/Paket/pull/467
* COSMETICS: `>= 0` version range simplified to empty string - https://github.com/fsprojects/Paket/pull/449
* COSMETICS: Paket.exe and paket.bootstrapper.exe have a logo - https://github.com/fsprojects/Paket/pull/473

#### 0.18.0 - 09.12.2014
* Show command help on `--help` - https://github.com/fsprojects/Paket/pull/437
* Allow to opt in to BindingRedirects - https://github.com/fsprojects/Paket/pull/436
* Don't run simplify in strict mode - https://github.com/fsprojects/Paket/pull/443
* Allow to remove NuGet packages in interactive mode - https://github.com/fsprojects/Paket/pull/432
* Added auto-unzip of downloaded archives - https://github.com/fsprojects/Paket/pull/430
* Allow to reference binary files via http reference - https://github.com/fsprojects/Paket/pull/427
* Faster BindingRedirects - https://github.com/fsprojects/Paket/pull/414
* Using a different FSharp.Core NuGet package - https://github.com/fsprojects/Paket/pull/416
* Find the paket.references file in upper directories - https://github.com/fsprojects/Paket/pull/409
* Allow `paket.references` files in upper directories - https://github.com/fsprojects/Paket/pull/403
* Clear failure message for `paket simplify`, when lock file is outdated - https://github.com/fsprojects/Paket/pull/403
* BUGFIX: `Selective update` updates only dependent packages - https://github.com/fsprojects/Paket/pull/410
* BUGFIX: If there are only prereleases we should just take these
* BUGFIX: `paket update nuget <name>` fails if <name> was not found in lockfile - https://github.com/fsprojects/Paket/issues/404
* BUGFIX: Unescape library filename - https://github.com/fsprojects/Paket/pull/412
* BUGFIX: Allow to reference multiple files from same repository directory - https://github.com/fsprojects/Paket/pull/445
* BUGFIX: Don't reference satellite assemblies - https://github.com/fsprojects/Paket/pull/444
* BUGFIX: Binding redirect version is picked from highest library version - https://github.com/fsprojects/Paket/pull/422
* BUGFIX: Handle numeric part of PreRelease identifiers correctly - https://github.com/fsprojects/Paket/pull/426
* BUGFIX: Fixed casing issue in selective update - https://github.com/fsprojects/Paket/pull/434
* BUGFIX: Parse http links from lockfile
* BUGFIX: Calculate dependencies file name for http resources - https://github.com/fsprojects/Paket/pull/428

#### 0.17.0 - 29.11.2014
* FrameworkHandling: Support more portable profiles and reduce the impact in the XML file
* FrameworkHandling: support extracting Silverlight5.0 and NetCore4.5 - https://github.com/fsprojects/Paket/pull/389
* New command `paket init` - http://fsprojects.github.io/Paket/paket-init.html
* Better error message for missing files in paket.lock file - https://github.com/fsprojects/Paket/pull/402
* BUGFIX: Crash on 'install' when input seq was empty - https://github.com/fsprojects/Paket/pull/395
* BUGFIX: Handle multiple version results from NuGet - https://github.com/fsprojects/Paket/pull/393

#### 0.16.0 - 23.11.2014
* Integrate BindingRedirects into Paket install process - https://github.com/fsprojects/Paket/pull/383
* BUGFIX: Download of GitHub files should clean it's own directory - https://github.com/fsprojects/Paket/issues/385
* BUGFIX: Don't remove custom framework references - https://github.com/fsprojects/Paket/issues/376
* BUGFIX: Path to dependencies file is now relative after `convert-from-nuget` - https://github.com/fsprojects/Paket/pull/379
* BUGFIX: Restore command in targets file didn't work with spaces in paths - https://github.com/fsprojects/Paket/issues/375
* BUGFIX: Detect FrameworkReferences without restrictions in nuspec file and install these
* BUGFIX: Read sources even if we don't find packages - https://github.com/fsprojects/Paket/issues/372

#### 0.15.0 - 19.11.2014
* Allow to use basic framework restrictions in NuGet packages - https://github.com/fsprojects/Paket/issues/307
* Support feeds that don't support NormalizedVersion - https://github.com/fsprojects/Paket/issues/361
* BUGFIX: Use Nuget v2 as fallback
* BUGFIX: Accept and normalize versions like 6.0.1302.0-Preview - https://github.com/fsprojects/Paket/issues/364
* BUGFIX: Fixed handling of package dependencies containing string "nuget" - https://github.com/fsprojects/Paket/pull/363

#### 0.14.0 - 14.11.2014
* Uses Nuget v3 API, which enables much faster resolver
* BUGFIX: Keep project file order similar to VS order
* Support unlisted dependencies if nothing else fits - https://github.com/fsprojects/Paket/issues/327

#### 0.13.0 - 11.11.2014
* New support for general HTTP dependencies - http://fsprojects.github.io/Paket/http-dependencies.html
* New F# Interactive support - http://fsprojects.github.io/Paket/reference-from-repl.html
* New `paket find-refs` command - http://fsprojects.github.io/Paket/paket-find-refs.html
* Migration of NuGet source credentials during `paket convert-from-nuget` - http://fsprojects.github.io/Paket/paket-convert-from-nuget.html#Migrating-NuGet-source-credentials
* Bootstrapper uses .NET 4.0 - https://github.com/fsprojects/Paket/pull/355
* Adding --ignore-constraints to `paket outdated` - https://github.com/fsprojects/Paket/issues/308
* PERFORMANCE: If `paket add` doesn't change the `paket.dependencies` file then the resolver process will be skipped
* BUGFIX: `paket update nuget [PACKAGENAME]` should use the same update strategy as `paket add` - https://github.com/fsprojects/Paket/issues/330
* BUGFIX: Trailing whitespace is ignored in `paket.references`

#### 0.12.0 - 07.11.2014
* New global paket.config file - http://fsprojects.github.io/Paket/paket-config-file.html
* Trace warning when we replace NuGet.exe with NuGet.CommandLine - https://github.com/fsprojects/Paket/issues/320
* Allow to parse relative NuGet folders - https://github.com/fsprojects/Paket/issues/317
* When paket skips a framework install because of custom nodes it shows a warning - https://github.com/fsprojects/Paket/issues/316
* Remove the namespaces from the nuspec parser - https://github.com/fsprojects/Paket/pull/315
* New function which extracts the TargetFramework of a given projectfile.
* New function which calculates dependencies for a given projectfile.
* Project output type can be detected from a project file
* Allow to retrieve inter project dependencies from a project file
* BUGFIX: Exclude unlisted NuGet packages in Resolver - https://github.com/fsprojects/Paket/issues/327
* BUGFIX: Detect Lib vs. lib folder on Linux - https://github.com/fsprojects/Paket/issues/332
* BUGFIX: Paket stopwatch was incorrect - https://github.com/fsprojects/Paket/issues/326
* BUGFIX: Paket failed on generating lockfile for LessThan version requirement - https://github.com/fsprojects/Paket/pull/314
* BUGFIX: Don't match suffixes in local NuGet packages - https://github.com/fsprojects/Paket/issues/317
* BUGFIX: Don't fail with NullReferenceException when analyzing nuget.config - https://github.com/fsprojects/Paket/issues/319

#### 0.11.0 - 29.10.2014
* Build a merged install model with all packages - https://github.com/fsprojects/Paket/issues/297
* `paket update` command allows to set a version - http://fsprojects.github.io/Paket/paket-update.html#Updating-a-single-package
* `paket.targets` is compatible with specific references files - https://github.com/fsprojects/Paket/issues/301
* BUGFIX: Paket no longer leaves transitive dependencies in lockfile after remove command - https://github.com/fsprojects/Paket/pull/306
* BUGFIX: Don't use "global override" for selective update process - https://github.com/fsprojects/Paket/issues/310
* BUGFIX: Allow spaces in quoted parameter parsing - https://github.com/fsprojects/Paket/pull/311

#### 0.10.0 - 24.10.2014
* Initial version of `paket remove` command - http://fsprojects.github.io/Paket/paket-remove.html
* Paket add doesn't fail on second attempt - https://github.com/fsprojects/Paket/issues/295
* Report full paths when access is denied - https://github.com/fsprojects/Paket/issues/242
* Visual Studio restore only restores for the current project
* BUGFIX: Selective update keeps all other versions
* BUGFIX: Install process accepts filenames with `lib`
* BUGFIX: Fix !~> resolver
* BUGFIX: Use normal 4.0 framework libs when we only specify net40
* BUGFIX: Fix timing issue with paket install --hard - https://github.com/fsprojects/Paket/issues/293
* BUGFIX: Fix namespace handling in nuspec files
* BUGFIX: Add default nuget source to dependencies file if original project has no source

#### 0.9.0 - 22.10.2014
* Allow to restore packages from paket.references files - http://fsprojects.github.io/Paket/paket-restore.html
* Detect local nuspec with old XML namespace - https://github.com/fsprojects/Paket/issues/283
* `paket add` command tries to keep all other packages stable.
* Added another profile mapping for Profile136 - https://github.com/fsprojects/Paket/pull/262
* More portable profiles - https://github.com/fsprojects/Paket/issues/281
* Added net11 to framework handling - https://github.com/fsprojects/Paket/pull/269
* Create references for Win8 - https://github.com/fsprojects/Paket/issues/280
* Detect VS automatic nuget restore and create paket restore - http://fsprojects.github.io/Paket/paket-convert-from-nuget.html#Automated-process
* `paket convert-from-nuget` doesn't duplicate paket solution items - https://github.com/fsprojects/Paket/pull/286
* BUGFIX: Paket removes old framework references if during install - https://github.com/fsprojects/Paket/issues/274
* BUGFIX: Don't let the bootstrapper fail if we already have a paket.exe
* BUGFIX: Use the Id property when NuGet package name and id are different - https://github.com/fsprojects/Paket/issues/265

#### 0.8.0 - 15.10.2014
* Smarter install in project files
* Paket handles .NET 4.5.2 and .NET 4.5.3 projects - https://github.com/fsprojects/Paket/issues/260
* New command: `paket update nuget <package id>` - http://fsprojects.github.io/Paket/paket-update.html#Updating-a-single-package
* BUGFIX: Do not expand auth when serializing dependencies file - https://github.com/fsprojects/Paket/pull/259
* BUGFIX: Create catch all case for unknown portable frameworks

#### 0.7.0 - 14.10.2014
* Initial support for referencing full github projects - http://fsprojects.github.io/Paket/http-dependencies.html#Referencing-a-GitHub-repository
* Allow to use all branches in GitHub sources - https://github.com/fsprojects/Paket/pull/249
* Initial support for frameworkAssemblies from nuspec - https://github.com/fsprojects/Paket/issues/241
* Download github source files with correct encoding - https://github.com/fsprojects/Paket/pull/248
* Add FSharp.Core.Microsoft.Signed as dependency
* Install model uses portable versions for net40 and net45 when package doesn't contain special versions
* Install command displays existing versions if constraint does not match any version
* Restore command doesn't calc install model.
* Use https in DefaultNugetStream - https://github.com/fsprojects/Paket/pull/251
* BUGFIX: Paket only deletes files which will are downloaded by init-auto-restore process - https://github.com/fsprojects/Paket/pull/254
* BUGFIX: Paket convert-from-nuget failed when package source keys contain invalid XML element chars  - https://github.com/fsprojects/Paket/issues/253

#### 0.6.0 - 11.10.2014
* New restore command - http://fsprojects.github.io/Paket/paket-restore.html
* Report if we can't find packages for top level dependencies.
* Faster resolver
* Try /FindPackagesById before /Packages for nuget package version no. retrieval
* New Paket.Core package on NuGet - https://www.nuget.org/packages/Paket.Core/
* BUGFIX: Prefer full platform builds over portable builds

#### 0.5.0 - 09.10.2014
* Bootstrapper will only download stable releases by default - http://fsprojects.github.io/Paket/bootstrapper.html
* New installer model allows better compatibility with NuGet and should be much faster
* Supporting dot for references file - http://fsprojects.github.io/Paket/http-dependencies.html
* Supporting pagination for long NuGet feeds - https://github.com/fsprojects/Paket/issues/223
* Create a "use exactly this version" operator in order to override package conflicts - http://fsprojects.github.io/Paket/nuget-dependencies.html#Use-exactly-this-version-constraint
* New `content none` mode in paket.dependencies - http://fsprojects.github.io/Paket/dependencies-file.html#No-content-option
* Allow source files in content folder of NuGet packages
* No -D needed for Linux installer - https://github.com/fsprojects/Paket/pull/210
* Content files like `_._`, `*.transform` and `*.pp` are ignored - https://github.com/fsprojects/Paket/issues/207
* The `convert-from-nuget` command adds .paket folder to the sln - https://github.com/fsprojects/Paket/issues/206
* Removed duplicate transitive dependencies from lock file - https://github.com/fsprojects/Paket/issues/200
* If the package download failed Paket retries with force flag
* The `convert-from-nuget` commands sorts the dependencies file
* Use credentials from nuget.config on paket convert-from-nuget - https://github.com/fsprojects/Paket/issues/198
* Deploy fixed targets file - https://github.com/fsprojects/Paket/issues/172
* New [--pre] and [--strict] modes for paket outdated - http://fsprojects.github.io/Paket/paket-outdated.html
* New --no-auto-restore option for `convert-from-nuget` command - http://fsprojects.github.io/Paket/paket-convert-from-nuget.html#Automated-process
* Adding support for new portable profiles
* paket.exe is now signed
* Allow to reference .exe files from NuGet packages
* Use default proxy in paket.exe and bootstrapper.exe - https://github.com/fsprojects/Paket/issues/226
* Keep order of sources in paket.dependencies - https://github.com/fsprojects/Paket/issues/233
* BREAKING CHANGE: Removed --dependencies-file option - from now on it's always paket.dependencies
* BUGFIX: Bootstrapper will not throw NullReferenceException on broken paket.exe downloads
* BUGFIX: Authentication information will not be put in cache
* BUGFIX: Fixes cache issue when using multiple NuGet sources
* BUGFIX: Fixes potential casing issue on Windows
* BUGFIX: paket-files need to go to the top of a project file
* BUGFIX: Do not look for MinimalVisualStudioVersion when adding paket folder to solution - https://github.com/fsprojects/Paket/pull/221
* COSMETICS: Throw better error message if we don't get any versions from NuGet source

#### 0.4.0 - 28.09.2014
* Resolve dependencies for github modules - http://fsprojects.github.io/Paket/http-dependencies.html#Remote-dependencies
* New [--interactive] mode for paket simplify - http://fsprojects.github.io/Paket/paket-simplify.html
* Don't use version in path for github files.
* Better error message when a package resolution conflict arises.

#### 0.3.0 - 25.09.2014
* New command: paket add [--interactive] - http://fsprojects.github.io/Paket/paket-add.html
* New command: paket simplify - http://fsprojects.github.io/Paket/paket-simplify.html
* Better Visual Studio integration by using paket.targets file - http://fsprojects.github.io/Paket/paket-init-auto-restore.html
* Support for NuGet prereleases - http://fsprojects.github.io/Paket/nuget-dependencies.html#PreReleases
* Support for private NuGet feeds - http://fsprojects.github.io/Paket/nuget-dependencies.html#NuGet-feeds
* New NuGet package version constraints - http://fsprojects.github.io/Paket/nuget-dependencies.html#Further-version-constraints
* Respect case sensitivity for package paths for Linux - https://github.com/fsprojects/Paket/pull/137
* Improved convert-from-nuget command - http://fsprojects.github.io/Paket/paket-convert-from-nuget.html
* New paket.bootstrapper.exe (7KB) allows to download paket.exe from github.com - http://fsprojects.github.io/Paket/paket-init-auto-restore.html
* New package resolver algorithm
* Better verbose mode - use -v flag
* Version info is shown at paket.exe start
* paket.lock file is sorted alphabetical (case-insensitive)
* Linked source files now all go underneath a "paket-files" folder.
* BUGFIX: Ensure the NuGet cache folder exists
* BUGFIX: Async download fixed on mono

#### 0.2.0 - 17.09.2014
* Allow to directly link GitHub files - http://fsprojects.github.io/Paket/http-dependencies.html
* Automatic NuGet conversion - http://fsprojects.github.io/Paket/paket-convert-from-nuget.html
* Cleaner syntax in paket.dependencies - https://github.com/fsprojects/Paket/pull/95
* Strict mode - https://github.com/fsprojects/Paket/pull/104
* Detecting portable profiles
* Support content files from nuget - https://github.com/fsprojects/Paket/pull/84
* Package names in Dependencies file are no longer case-sensitive - https://github.com/fsprojects/Paket/pull/108

#### 0.1.4 - 16.09.2014
* Only vbproj, csproj and fsproj files are handled

#### 0.1.3 - 15.09.2014
* Detect FSharpx.Core in packages

#### 0.1.2 - 15.09.2014
* --hard parameter allows better transition from NuGet.exe

#### 0.1.0 - 12.09.2014
* We are live - yay!<|MERGE_RESOLUTION|>--- conflicted
+++ resolved
@@ -1,12 +1,6 @@
-<<<<<<< HEAD
-#### 2.41.2 - 10.01.2016
+#### 2.42.0 - 10.01.2016
+* Nemerle projects support
 * BUGFIX: Incorrect package dependencies graph resolution with prereleases - https://github.com/fsprojects/Paket/pull/1359
-=======
-#### 2.41.2 - unreleased
-* Nemerle projects support
->>>>>>> 14d28f7a
-
-#### 2.41.1 - 07.01.2016
 * BUGFIX: NuGetV2: avoid revealing password also if more than one source is defined - https://github.com/fsprojects/Paket/pull/1357
 
 #### 2.41.0 - 07.01.2016
