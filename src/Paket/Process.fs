--- conflicted
+++ resolved
@@ -47,10 +47,9 @@
     |> List.concat
 
 /// Installs the given packageFile.
-<<<<<<< HEAD
-let Install(regenerate, force, dependenciesFilename) = 
+let Install(regenerate, force, hard, dependenciesFilename) = 
     let packages, sourceFiles =
-        let lockfile = findLockfile dependenciesFilename   
+        let lockfile = findLockfile dependenciesFilename
         
         if regenerate || (not lockfile.Exists) then 
             LockFile.Update(force, dependenciesFilename, lockfile.FullName)
@@ -59,18 +58,8 @@
 
     let extractedPackages = 
         ExtractPackages(force, packages)
-=======
-let Install(regenerate, force, hard, dependenciesFile) = 
-    let lockfile = findLockfile dependenciesFile
-     
-    if regenerate || (not lockfile.Exists) then 
-        LockFile.Update(force, dependenciesFile, lockfile.FullName)
-
-    let extracted = 
-        ExtractPackages(force, File.ReadAllLines lockfile.FullName |> LockFile.Parse)
->>>>>>> 2be02dd7
         |> Async.Parallel
-        |> Async.RunSynchronously    
+        |> Async.RunSynchronously
 
     let rootPath = dependenciesFilename |> Path.GetDirectoryName
     sourceFiles
@@ -109,13 +98,9 @@
         directPackages
         |> Array.iter addPackage
         
-<<<<<<< HEAD
-        project.UpdateReferences(extractedPackages,usedPackages)
+        project.UpdateReferences(extractedPackages,usedPackages,hard)
         project.UpdateSourceFiles(sourceFiles |> List.map(fun s -> s.FilePath))
         project.Save()
-=======
-        project.UpdateReferences(extracted,usedPackages,hard)
->>>>>>> 2be02dd7
 
 
 /// Finds all outdated packages.
