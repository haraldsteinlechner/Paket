--- conflicted
+++ resolved
@@ -85,12 +85,9 @@
             remoteFiles |> List.rev
 
 /// Allows to parse and analyze Dependencies files.
-<<<<<<< HEAD
 type DependenciesFile(packages : Package list, remoteFiles : SourceFile list) = 
-=======
 type DependenciesFile(packages : UnresolvedPackage seq) = 
     let packages = packages |> Seq.toList
->>>>>>> 5efd3813
     let dependencyMap = Map.ofSeq (packages |> Seq.map (fun p -> p.Name, p.VersionRange))
     member __.DirectDependencies = dependencyMap
     member __.Packages = packages
