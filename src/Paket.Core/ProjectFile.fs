﻿namespace Paket

open Paket.Domain
open Paket.Logging
open System
open System.IO
open System.Xml
open System.Collections.Generic
open Paket.Xml
open Paket.Requirements

/// File item inside of project files.
type FileItem = 
    { BuildAction : string
      Include : string
      Link : string option }

/// Project references inside of project files.
type ProjectReference = 
    { Path : string
      Name : string
      GUID : Guid }

/// Project output type.
[<RequireQualifiedAccess>]
type ProjectOutputType =
| Exe 
| Library

type ProjectLanguage = Unknown | CSharp | FSharp | VisualBasic

module LanguageEvaluation =
    let private extractProjectTypeGuids (projectDocument:XmlDocument) =
        projectDocument
        |> getDescendants "PropertyGroup"
        |> List.filter(fun g -> g.Attributes.Count = 0)
        |> List.collect(fun g -> g |> getDescendants "ProjectTypeGuids") 
        |> List.filter(fun pt -> pt.Attributes.Count = 0)
        |> List.collect(fun pt -> pt.InnerText.Split(';') |> List.ofArray)
        |> List.distinct
        |> List.choose(fun guid -> match Guid.TryParse guid with | (true, g) -> Some g | _ -> None)

    let private csharpGuids =
        [
            "{FAE04EC0-301F-11D3-BF4B-00C04F79EFBC}" // C#
            "{BF6F8E12-879D-49E7-ADF0-5503146B24B8}" // Dynamics 2012 AX C# in AOT
            "{20D4826A-C6FA-45DB-90F4-C717570B9F32}" // Legacy (2003) Smart Device (C#)
            "{593B0543-81F6-4436-BA1E-4747859CAAE2}" // SharePoint (C#)
            "{4D628B5B-2FBC-4AA6-8C16-197242AEB884}" // Smart Device (C#)
            "{FAE04EC0-301F-11D3-BF4B-00C04F79EFBC}" // Windows (C#)
            "{C089C8C0-30E0-4E22-80C0-CE093F111A43}" // Windows Phone 8/8.1 App (C#)
            "{14822709-B5A1-4724-98CA-57A101D1B079}" // Workflow (C#)
        ] |> List.map Guid.Parse |> Set.ofList

    let private vbGuids =
        [
            "{CB4CE8C6-1BDB-4DC7-A4D3-65A1999772F8}" // Legacy (2003) Smart Device (VB.NET)
            "{EC05E597-79D4-47f3-ADA0-324C4F7C7484}" // SharePoint (VB.NET)
            "{68B1623D-7FB9-47D8-8664-7ECEA3297D4F}" // Smart Device (VB.NET)
            "{F184B08F-C81C-45F6-A57F-5ABD9991F28F}" // VB.NET
            "{F184B08F-C81C-45F6-A57F-5ABD9991F28F}" // Windows (VB.NET)
            "{DB03555F-0C8B-43BE-9FF9-57896B3C5E56}" // Windows Phone 8/8.1 App (VB.NET)
            "{D59BE175-2ED0-4C54-BE3D-CDAA9F3214C8}" // Workflow (VB.NET)
        ] |> List.map Guid.Parse |> Set.ofList

    let private fsharpGuids =
        [
            "{F2A71F9B-5D33-465A-A702-920D77279786}" // F#
        ] |> List.map Guid.Parse |> Set.ofList

    let private getGuidLanguage (guid:Guid) = 
        let isCsharp = csharpGuids.Contains(guid)
        let isVb = vbGuids.Contains(guid)
        let isFsharp = fsharpGuids.Contains(guid)

        match (isCsharp, isVb, isFsharp) with
        | (true, false, false) -> Some CSharp
        | (false, true, false) -> Some VisualBasic
        | (false, false, true) -> Some FSharp
        | _ -> None

    let private getLanguageFromExtension = function
        | ".csproj" -> Some CSharp
        | ".vbproj" -> Some VisualBasic
        | ".fsproj" -> Some FSharp
        | _ -> None

    let private getLanguageFromFileName (fileName : string) =
        let ext = fileName |> Path.GetExtension
        getLanguageFromExtension (ext.ToLowerInvariant())

    /// Get the programming language for a project file using the "ProjectTypeGuids"
    let getProjectLanguage (projectDocument:XmlDocument) (fileName: string) = 
        let cons x y = x :: y

        let languageGroups =
            projectDocument
            |> extractProjectTypeGuids
            |> List.map getGuidLanguage
            |> cons (getLanguageFromFileName fileName)
            |> List.choose id
            |> List.groupBy id
            |> List.map fst

        match languageGroups with
        | [language] -> language
        | _ -> Unknown

/// Contains methods to read and manipulate project files.
type ProjectFile = 
    { FileName: string
      OriginalText : string
      Document : XmlDocument
      ProjectNode : XmlNode
      Language : ProjectLanguage }

    member private this.FindNodes paketOnes name =
        [for node in this.Document |> getDescendants name do
            let isPaketNode = ref false
            for child in node.ChildNodes do
                if child.Name = "Paket" && child.InnerText.ToLower() = "true" then 
                    isPaketNode := true

            if !isPaketNode = paketOnes then yield node]

    member this.Name = FileInfo(this.FileName).Name

    member this.NameWithoutExtension = Path.GetFileNameWithoutExtension this.Name

    member this.GetCustomReferenceAndFrameworkNodes() = this.FindNodes false "Reference"

    /// Finds all project files
    static member FindAllProjects(folder) = 
        let FindAllFiles(folder, pattern) = 
            let rec search (di:DirectoryInfo) = 
                try
                    let files = di.GetFiles(pattern, SearchOption.TopDirectoryOnly)
                    di.GetDirectories()
                    |> Array.filter (fun di -> try Path.Combine(di.FullName, Constants.DependenciesFileName) |> File.Exists |> not with | _ -> false)
                    |> Array.collect search
                    |> Array.append files
                with
                | _ -> Array.empty

            search <| DirectoryInfo folder

        FindAllFiles(folder, "*.*proj")
        |> Array.filter (fun f -> f.Extension = ".csproj" || f.Extension = ".fsproj" || f.Extension = ".vbproj")
        |> Array.choose (fun fi -> ProjectFile.Load fi.FullName)

    static member FindCorrespondingFile (projectFile : FileInfo, correspondingFile:string) =
        let specificFile = FileInfo(Path.Combine(projectFile.Directory.FullName, projectFile.Name + "." + correspondingFile))
        if specificFile.Exists then Some specificFile.FullName
        else
            let rec findInDir (currentDir:DirectoryInfo) = 
                let generalFile = FileInfo(Path.Combine(currentDir.FullName, correspondingFile))
                if generalFile.Exists then Some generalFile.FullName
                elif (FileInfo(Path.Combine(currentDir.FullName, Constants.DependenciesFileName))).Exists then None
                elif currentDir.Parent = null then None
                else findInDir currentDir.Parent 
                    
            findInDir projectFile.Directory

    static member FindReferencesFile (projectFile : FileInfo) = ProjectFile.FindCorrespondingFile(projectFile, Constants.ReferencesFile)

    static member FindTemplatesFile (projectFile : FileInfo) = ProjectFile.FindCorrespondingFile(projectFile, Constants.TemplateFile)

    static member FindOrCreateReferencesFile (projectFile : FileInfo) =
        match ProjectFile.FindReferencesFile projectFile with
        | None ->
            let newFileName =
                let fi = FileInfo(Path.Combine(projectFile.Directory.FullName,Constants.ReferencesFile))
                if fi.Exists then
                    Path.Combine(projectFile.Directory.FullName,projectFile.Name + "." + Constants.ReferencesFile)
                else
                    fi.FullName

            ReferencesFile.New newFileName
        | Some fileName -> ReferencesFile.FromFile fileName

    member this.CreateNode(name) = 
        this.Document.CreateElement(name, Constants.ProjectDefaultNameSpace)

<<<<<<< HEAD
    member this.HasPackageInstalled(groupName,package:PackageName) =        
=======
    member this.HasPackageInstalled(package:NormalizedPackageName) =
>>>>>>> b2d449a8
        let proj = FileInfo(this.FileName)
        match ProjectFile.FindReferencesFile proj with
        | None -> false
        | Some fileName -> 
            let referencesFile = ReferencesFile.FromFile fileName
            referencesFile.Groups.[groupName].NugetPackages 
            |> Seq.exists (fun p -> p.Name = package)

    member this.CreateNode(name, text) = 
        let node = this.CreateNode(name)
        node.InnerText <- text
        node

    member this.DeleteIfEmpty name =
        let nodesToDelete = List<_>()
        for node in this.Document |> getDescendants name do
            if node.ChildNodes.Count = 0 then
                nodesToDelete.Add node

        for node in nodesToDelete do
            node.ParentNode.RemoveChild(node) |> ignore

        Seq.isEmpty nodesToDelete |> not

    member this.FindPaketNodes(name) = this.FindNodes true name

    member this.GetFrameworkAssemblies() = 
        [for node in this.Document |> getDescendants "Reference" do
            let hasHintPath = ref false
            for child in node.ChildNodes do
                if child.Name = "HintPath" then 
                    hasHintPath := true
            if not !hasHintPath then
                yield node.Attributes.["Include"].InnerText.Split(',').[0] ]

    member this.DeletePaketNodes(name) =    
        let nodesToDelete = this.FindPaketNodes(name)
        if nodesToDelete |> Seq.isEmpty |> not then
            verbosefn "    - Deleting Paket %s nodes" name

        for node in nodesToDelete do
            node.ParentNode.RemoveChild(node) |> ignore

    member this.UpdateFileItems(fileItems : FileItem list, hard) = 
        let newItemGroups = 
            let firstItemGroup = this.ProjectNode |> getNodes "ItemGroup" |> List.tryHead
            match firstItemGroup with
            | None ->
                ["Content", this.CreateNode("ItemGroup")
                 "Compile", this.CreateNode("ItemGroup") ] 
            | Some node ->
                ["Content", node :?> XmlElement
                 "Compile", node :?> XmlElement ] 
            |> dict

        for fileItem in fileItems |> List.rev do
            let libReferenceNode = 
                this.CreateNode(fileItem.BuildAction)
                |> addAttribute "Include" fileItem.Include
                |> addChild (this.CreateNode("Paket","True"))
                |> fun n -> match fileItem.Link with
                            | Some link -> addChild (this.CreateNode("Link" ,link.Replace("\\","/"))) n
                            | _ -> n

            let fileItemsInSameDir =
                this.Document 
                |> getDescendants fileItem.BuildAction
                |> List.filter (fun node -> 
                    match node |> getAttribute "Include" with
                    | Some path when path.StartsWith(Path.GetDirectoryName(fileItem.Include)) -> true
                    | _ -> false)
            

            if Seq.isEmpty fileItemsInSameDir then 
                newItemGroups.[fileItem.BuildAction].PrependChild(libReferenceNode) |> ignore
            else
                let existingNode = 
                    fileItemsInSameDir 
                    |> Seq.tryFind (withAttributeValue "Include" fileItem.Include)

                match existingNode with
                | Some existingNode ->
                    if hard 
                    then 
                        if not <| (existingNode.ChildNodes |> Seq.cast<XmlNode> |> Seq.exists (fun n -> n.Name = "Paket"))
                        then existingNode :?> XmlElement |> addChild (this.CreateNode("Paket","True")) |> ignore
                    else verbosefn "  - custom nodes for %s in %s ==> skipping" fileItem.Include this.FileName
                | None  ->
                    let firstNode = fileItemsInSameDir |> Seq.head 
                    firstNode.ParentNode.InsertBefore(libReferenceNode, firstNode) |> ignore
        
        let paketNodes = 
            this.FindPaketNodes("Compile")
            @ this.FindPaketNodes("Content")
           
        // remove unneeded files
        for paketNode in paketNodes do
            match getAttribute "Include" paketNode with
            | Some path ->
                if not (fileItems |> List.exists (fun fi -> fi.Include = path)) then 
                  paketNode.ParentNode.RemoveChild(paketNode) |> ignore
            | _ -> ()

        this.DeleteIfEmpty("PropertyGroup") |> ignore
        this.DeleteIfEmpty("ItemGroup") |> ignore
        this.DeleteIfEmpty("When") |> ignore
        this.DeleteIfEmpty("Choose") |> ignore

    member this.GetCustomModelNodes(model:InstallModel) =
        let libs =
            model.GetLibReferencesLazy.Force()
            |> Set.map (fun lib -> lib.ReferenceName)
       
        this.GetCustomReferenceAndFrameworkNodes()
        |> List.filter (fun node -> 
            let libName = node.Attributes.["Include"].InnerText.Split(',').[0]
            Set.contains libName libs)

    member this.DeleteCustomModelNodes(model:InstallModel) =
        let nodesToDelete = 
            this.GetCustomModelNodes(model)
            |> List.filter (fun node ->
                let isFrameworkNode = ref true
                for child in node.ChildNodes do
                    if child.Name = "HintPath" then isFrameworkNode := false
                    if child.Name = "Private" then isFrameworkNode := false

                not !isFrameworkNode)
        
        if nodesToDelete <> [] then
            let (PackageName name) = model.PackageName
            verbosefn "    - Deleting custom projects nodes for %s" name

        for node in nodesToDelete do            
            node.ParentNode.RemoveChild(node) |> ignore

    member private this.GenerateAnalyzersXml(model:InstallModel) =
        let createAnalyzersNode (analyzers: AnalyzerLib list) =
            let itemGroup = this.CreateNode("ItemGroup")
                                
            for lib in analyzers do
                let fi = new FileInfo(normalizePath lib.Path)

                this.CreateNode("Analyzer")
                |> addAttribute "Include" (createRelativePath this.FileName fi.FullName)
                |> addChild (this.CreateNode("Paket","True"))
                |> itemGroup.AppendChild
                |> ignore

            itemGroup

        let shouldBeInstalled (analyzer : AnalyzerLib) = 
            match analyzer.Language, this.Language with
            | AnalyzerLanguage.Any, projectLanguage -> projectLanguage <> ProjectLanguage.Unknown
            | AnalyzerLanguage.CSharp, ProjectLanguage.CSharp -> true
            | AnalyzerLanguage.VisualBasic, ProjectLanguage.VisualBasic -> true
            | AnalyzerLanguage.FSharp, ProjectLanguage.FSharp -> true
            | _ -> false

        model.Analyzers
            |> List.filter shouldBeInstalled
            |> List.sortBy(fun lib -> lib.Path)
            |> createAnalyzersNode

    member this.GenerateXml(model:InstallModel,copyLocal:bool,importTargets:bool,referenceCondition:string option) =
        let references = 
            this.GetCustomReferenceAndFrameworkNodes()
            |> List.map (fun node -> node.Attributes.["Include"].InnerText.Split(',').[0])
            |> Set.ofList

        let model = model.FilterReferences(references)
        let createItemGroup references = 
            let itemGroup = this.CreateNode("ItemGroup")
                                
            for lib in references do
                match lib with
                | Reference.Library lib ->
                    let fi = new FileInfo(normalizePath lib)
                    
                    this.CreateNode("Reference")
                    |> addAttribute "Include" (fi.Name.Replace(fi.Extension,""))
                    |> addChild (this.CreateNode("HintPath", createRelativePath this.FileName fi.FullName))
                    |> addChild (this.CreateNode("Private",if copyLocal then "True" else "False"))
                    |> addChild (this.CreateNode("Paket","True"))
                    |> itemGroup.AppendChild
                    |> ignore
                | Reference.FrameworkAssemblyReference frameworkAssembly ->              
                    this.CreateNode("Reference")
                    |> addAttribute "Include" frameworkAssembly
                    |> addChild (this.CreateNode("Paket","True"))
                    |> itemGroup.AppendChild
                    |> ignore
                | Reference.TargetsFile _ -> ()
            itemGroup

        let createPropertyGroup references = 
            let propertyGroup = this.CreateNode("PropertyGroup")
                      
            let propertyNames =          
                references
                |> Seq.choose (fun lib ->
                    if not importTargets then None else
                    match lib with
                    | Reference.Library _ -> None
                    | Reference.FrameworkAssemblyReference _ -> None
                    | Reference.TargetsFile targetsFile ->                        
                        let fi = new FileInfo(normalizePath targetsFile)
                        let propertyName = "__paket__" + fi.Name.ToString().Replace(" ","_").Replace(".","_")
                        
                        let path = createRelativePath this.FileName (fi.FullName.Replace(fi.Extension,""))
                        let s = path.Substring(path.LastIndexOf("build\\") + 6)
                        let node = this.CreateNode propertyName
                        node.InnerText <- s
                        node
                        |> propertyGroup.AppendChild 
                        |> ignore
                        Some(propertyName,createRelativePath this.FileName fi.FullName,path.Substring(0,path.LastIndexOf("build\\") + 6)))
                |> Set.ofSeq
                    
            propertyNames,propertyGroup

        let conditions =
            model.ReferenceFileFolders
            |> List.map (fun lib -> PlatformMatching.getCondition referenceCondition lib.Targets,createItemGroup lib.Files.References)
            |> List.sortBy fst

        let targetsFileConditions =
            model.TargetsFileFolders
            |> List.map (fun lib -> PlatformMatching.getCondition referenceCondition lib.Targets,createPropertyGroup lib.Files.References)
            |> List.sortBy fst

        let chooseNode =
            match conditions with
            |  ["$(TargetFrameworkIdentifier) == 'true'",itemGroup] -> itemGroup
            |  _ ->
                let chooseNode = this.CreateNode("Choose")

                let containsReferences = ref false

                conditions
                |> List.map (fun (condition,itemGroup) ->
                    let whenNode = 
                        this.CreateNode("When")
                        |> addAttribute "Condition" condition 
               
                    if not itemGroup.IsEmpty then
                        whenNode.AppendChild(itemGroup) |> ignore
                        containsReferences := true
                    whenNode)
                |> List.iter(fun node -> chooseNode.AppendChild(node) |> ignore)              
                                
                if !containsReferences then chooseNode else this.CreateNode("Choose")

        let propertyNames,propertyChooseNode =
            match targetsFileConditions with
            |  ["$(TargetFrameworkIdentifier) == 'true'",(propertyNames,propertyGroup)] ->
                [propertyNames],this.CreateNode("Choose")
            |  _ ->
                let propertyChooseNode = this.CreateNode("Choose")

                let containsProperties = ref false
                targetsFileConditions
                |> List.map (fun (condition,(propertyNames,propertyGroup)) ->
                    let whenNode = 
                        this.CreateNode("When")
                        |> addAttribute "Condition" condition 
                    if not <| Set.isEmpty propertyNames then
                        whenNode.AppendChild(propertyGroup) |> ignore
                        containsProperties := true
                    whenNode)
                |> List.iter(fun node -> propertyChooseNode.AppendChild(node) |> ignore)                                                               
                
                (targetsFileConditions |> List.map (fun (_,(propertyNames,_)) -> propertyNames)),
                (if !containsProperties then propertyChooseNode else this.CreateNode("Choose"))
                

        let propertyNameNodes = 
            propertyNames
            |> Seq.concat
            |> Seq.distinctBy (fun (x,_,_) -> x)
            |> Seq.map (fun (propertyName,path,buildPath) -> 
                let fileName = 
                    match propertyName.ToLower() with
                    | _ when propertyChooseNode.ChildNodes.Count = 0 -> path
                    | name when name.EndsWith "props" ->
                        sprintf "%s$(%s).props" buildPath propertyName 
                    | name when name.EndsWith "targets" ->
                        sprintf "%s$(%s).targets" buildPath propertyName
                    | _ -> failwithf "Unknown .targets filename %s" propertyName

                this.CreateNode("Import")
                |> addAttribute "Project" fileName
                |> addAttribute "Condition" (sprintf "Exists('%s')" fileName)
                |> addAttribute "Label" "Paket")
            |> Seq.toList
        
        let analyzersNode = this.GenerateAnalyzersXml model

        propertyNameNodes,chooseNode,propertyChooseNode,analyzersNode
        
    member this.RemovePaketNodes() =
        this.DeletePaketNodes("Analyzer")
        this.DeletePaketNodes("Reference")

        let rec PaketNodes (node:XmlNode) =
            [for node in node.ChildNodes do                
                if node.Name.Contains("__paket__") || 
                    (node.Name = "Import" && match node |> getAttribute "Project" with Some v -> v.Contains("__paket__") | None -> false) ||
                    (node |> withAttributeValue "Label" "Paket")
                then
                    yield node
                yield! PaketNodes node]
        
        for node in PaketNodes this.Document do
            let parent = node.ParentNode
            try                
                node.ParentNode.RemoveChild(node) |> ignore
            with
            | _ -> ()

            try
                if parent.ChildNodes.Count = 0 then
                    parent.ParentNode.RemoveChild(parent) |> ignore
            with
            | _ -> ()

        while List.exists this.DeleteIfEmpty ["ItemGroup";"When";"Otherwise";"Choose"] do
            ()
        

    member this.UpdateReferences(completeModel: Map<GroupName*PackageName,_*InstallModel>, usedPackages : Map<GroupName*PackageName,_*InstallSettings>, hard) =
        this.RemovePaketNodes() 
        
        completeModel
        |> Seq.filter (fun kv -> usedPackages.ContainsKey kv.Key)
        |> Seq.map (fun kv -> 
            if hard then
                this.DeleteCustomModelNodes(snd kv.Value)
            let installSettings = snd usedPackages.[kv.Key]
            let projectModel =
                (snd kv.Value)
                    .ApplyFrameworkRestrictions(installSettings.FrameworkRestrictions)
                    .RemoveIfCompletelyEmpty()

            let copyLocal = defaultArg installSettings.CopyLocal true
            let importTargets = defaultArg installSettings.ImportTargets true            

            this.GenerateXml(projectModel,copyLocal,importTargets,installSettings.ReferenceCondition))
        |> Seq.iter (fun (propertyNameNodes,chooseNode,propertyChooseNode, analyzersNode) -> 
            if chooseNode.ChildNodes.Count > 0 then
                this.ProjectNode.AppendChild chooseNode |> ignore

            if propertyChooseNode.ChildNodes.Count > 0 then
                this.ProjectNode.AppendChild propertyChooseNode |> ignore

            propertyNameNodes
            |> Seq.iter (this.ProjectNode.AppendChild >> ignore)

            if analyzersNode.ChildNodes.Count > 0 then
                this.ProjectNode.AppendChild analyzersNode |> ignore
            )
                
    member this.Save() =
        if Utils.normalizeXml this.Document <> this.OriginalText then 
            verbosefn "Project %s changed" this.FileName
            this.Document.Save(this.FileName)

    member this.GetPaketFileItems() =
        this.FindPaketNodes("Content")
        |> List.append <| this.FindPaketNodes("Compile")
        |> List.map (fun n -> FileInfo(Path.Combine(Path.GetDirectoryName(this.FileName), n.Attributes.["Include"].Value)))

    member this.GetProjectGuid() = 
        try
            let forceGetInnerText node name =
                match node |> getNode name with 
                | Some n -> n.InnerText
                | None -> failwithf "unable to parse %s" node.Name

            let node = this.Document |> getDescendants "PropertyGroup" |> Seq.head
            forceGetInnerText node "ProjectGuid" |> Guid.Parse
        with
        | _ -> Guid.Empty

    member this.GetInterProjectDependencies() =  
        let forceGetInnerText node name =
            match node |> getNode name with 
            | Some n -> n.InnerText
            | None -> failwithf "unable to parse %s" node.Name

        [for node in this.Document |> getDescendants "ProjectReference" -> 
            { Path = node.Attributes.["Include"].Value
              Name = forceGetInnerText node "Name"
              GUID =  forceGetInnerText node "Project" |> Guid.Parse }]

    member this.ReplaceNuGetPackagesFile() =
        let noneAndContentNodes = 
            (this.Document |> getDescendants "None") @ 
            (this.Document |> getDescendants "Content")

        match noneAndContentNodes |> List.tryFind (withAttributeValue "Include" Constants.PackagesConfigFile) with
        | None -> ()
        | Some nugetNode ->
            match noneAndContentNodes |> List.filter (withAttributeValue "Include" Constants.ReferencesFile) with 
            | [_] -> nugetNode.ParentNode.RemoveChild(nugetNode) |> ignore
            | [] -> nugetNode.Attributes.["Include"].Value <- Constants.ReferencesFile
            | _::_ -> failwithf "multiple %s nodes in project file %s" Constants.ReferencesFile this.FileName

    member this.RemoveNuGetTargetsEntries() =
        let toDelete = 
            [ this.Document |> getDescendants "RestorePackages" |> List.tryHead
              this.Document 
              |> getDescendants "Import" 
              |> List.tryFind (fun n -> 
                    match n |> getAttribute "Project" with
                    | Some p -> p.Equals("$(SolutionDir)\\.nuget\\nuget.targets", 
                                         StringComparison.InvariantCultureIgnoreCase)
                    | None -> false)
              this.Document
              |> getDescendants "Target"
              |> List.tryFind (withAttributeValue "Name" "EnsureNuGetPackageBuildImports") ]
            |> List.choose id
        
        toDelete
        |> List.iter 
            (fun node -> 
                let parent = node.ParentNode
                node.ParentNode.RemoveChild node |> ignore
                if not parent.HasChildNodes then 
                    parent.ParentNode.RemoveChild parent |> ignore)

    member this.RemoveImportAndTargetEntries(packages : list<string * SemVerInfo> ) =
        let toDelete = 
            this.Document 
            |> getDescendants "Import"
            |> List.filter (fun node -> 
                match node |> getAttribute "Project" with
                | Some p -> packages |> List.exists (fun (id, version) ->
                    p.IndexOf(sprintf "%s.%O" id version, StringComparison.OrdinalIgnoreCase) >= 0)
                | None -> false)
        
        toDelete
        |> List.iter
            (fun node -> 
                let sibling = node.NextSibling
                tracefn "Removing 'Import' entry from %s for project %s" 
                    this.FileName 
                    (node |> getAttribute "Project" |> Option.get)
                node.ParentNode.RemoveChild node |> ignore
                match sibling with
                | null -> ()
                | sibling when sibling.Name.Equals("Target") ->
                    let deleteTarget = 
                        Utils.askYesNo
                            (sprintf "Do you want to delete Target named '%s' from %s ?" 
                                (sibling |> getAttribute "Name" |> Option.get)
                                this.FileName)
                    if deleteTarget then
                        sibling.ParentNode.RemoveChild sibling |> ignore
                | _ -> ())

    member this.OutputType =
        seq {for outputType in this.Document |> getDescendants "OutputType" ->
                match outputType.InnerText with
                | "Exe"    -> ProjectOutputType.Exe
                | "WinExe" -> ProjectOutputType.Exe
                | _        -> ProjectOutputType.Library }
        |> Seq.head

    member this.GetTargetFrameworkIdentifier() =
        seq { for outputType in this.Document |> getDescendants "TargetFrameworkIdentifier" ->
                outputType.InnerText }
        |> Seq.tryHead

    member this.GetTargetFrameworkProfile() =
        seq {for outputType in this.Document |> getDescendants "TargetFrameworkProfile" ->
                outputType.InnerText }
        |> Seq.tryHead

    member this.GetTargetProfile() =
        match this.GetTargetFrameworkProfile() with
        | Some profile when String.IsNullOrWhiteSpace profile |> not ->
            KnownTargetProfiles.FindPortableProfile profile
        | _ ->
            let framework =
                seq {for outputType in this.Document |> getDescendants "TargetFrameworkVersion" ->
                        outputType.InnerText }
                |> Seq.map (fun s -> 
                                let prefix = 
                                    match this.GetTargetFrameworkIdentifier() with
                                    | None -> "net"
                                    | Some x -> x

                                prefix + s.Replace("v","")
                                |> FrameworkDetection.Extract)
                |> Seq.map (fun o -> o.Value)
                |> Seq.tryHead

            SinglePlatform(defaultArg framework (DotNetFramework(FrameworkVersion.V4)))

    
    member this.AddImportForPaketTargets(relativeTargetsPath) =
        match this.Document 
              |> getDescendants "Import" 
              |> List.tryFind (withAttributeValue "Project" relativeTargetsPath) with
        | Some _ -> ()
        | None -> 
            let node = this.CreateNode("Import") |> addAttribute "Project" relativeTargetsPath
            this.ProjectNode.AppendChild(node) |> ignore

    member this.RemoveImportForPaketTargets(relativeTargetsPath) =
        this.Document
        |> getDescendants "Import"
        |> List.tryFind (withAttributeValue "Project" relativeTargetsPath)
        |> Option.iter (fun n -> n.ParentNode.RemoveChild(n) |> ignore)

    member this.DetermineBuildAction fileName =
        if Path.GetExtension(this.FileName) = Path.GetExtension(fileName) + "proj" 
        then "Compile"
        else "Content"

    member this.GetOutputDirectory buildConfiguration =
        let rec handleElement (data : Map<string, string>) (node : XmlNode) =
            let processPlaceholders (data : Map<string, string>) text =
                let getPlaceholderValue (name:string) =
                    // Change "$(Configuration)" to "Configuration",
                    // then find in the data map
                    let name = name.Substring(2, name.Length - 3)
                    match data.TryFind(name) with
                    | None -> ""
                    | Some s -> s

                let replacePlaceholder (s:string) (m:System.Text.RegularExpressions.Match) =
                    let front = s.Substring(0, m.Index)
                    let value = getPlaceholderValue m.Value
                    let back = s.Substring(m.Index + m.Length)
                    front + value + back

                // The placeholder name must be a valid XML node name,
                // else where would its value be defined?
                let regex = @"\$\([a-zA-Z_\-\:][a-zA-Z0-9_\.\-\:]*\)"

                System.Text.RegularExpressions.Regex.Matches(text, regex)
                |> fun x -> System.Linq.Enumerable.Cast<System.Text.RegularExpressions.Match>(x)
                |> Seq.toArray
                |> Array.rev
                |> Array.fold replacePlaceholder text

            let conditionMatches data condition =
                let rec parseWord (data:System.Text.StringBuilder) (input:string) index inQuotes =
                    if input.Length <= index
                    then
                        if data.Length > 0 && not inQuotes then Some(data.ToString(), index)
                        else None
                    else
                        let c = input.[index]
                        let gtz = data.Length > 0
                        match gtz, inQuotes, c with
                        | false, false, ' '  -> parseWord data input (index + 1) false
                        | false, false, '\'' -> parseWord data input (index + 1) true
                        |     _,  true, '\'' -> Some(data.ToString(), index + 1)
                        |  true, false, ' '  -> Some(data.ToString(), index + 1)
                        |     _,  true, c    -> parseWord (data.Append(c)) input (index + 1) true
                        |     _, false, c    -> parseWord (data.Append(c)) input (index + 1) false

                let rec parseComparison (data:System.Text.StringBuilder) (input:string) index =
                    if input.Length <= index
                    then None
                    else
                        let c = input.[index]
                        if data.Length = 0 && c = ' '
                        then parseComparison data input (index + 1)
                        elif data.Length = 2 && c <> ' '
                        then None
                        elif c = '<' || c = '>' || c = '!' || c = '='
                        then parseComparison (data.Append(c)) input (index + 1)
                        else
                            let s = data.ToString()
                            let valid = [ "=="; "!="; "<"; ">"; "<="; ">=" ]
                            match (valid |> List.tryFind ((=) s)) with
                            | None -> None
                            | Some(_) -> Some(s, index)

                let parseCondition (data:System.Text.StringBuilder) (input:string) index =
                    if input.Length <= index
                    then None
                    else
                        data.Clear() |> ignore
                        match parseWord data input index false with
                        | None -> None
                        | Some(left, index) ->
                            data.Clear() |> ignore
                            let comp = parseComparison data input index
                            match comp with
                            | None -> None
                            | Some(comp, index) ->
                                data.Clear() |> ignore
                                match parseWord data input index false with
                                | None -> None
                                | Some(right, index) ->
                                    Some(left, comp, right, index)

                let rec parseAndOr (data:System.Text.StringBuilder) (input:string) index =
                    if input.Length <= index
                    then None
                    else
                        let c = input.[index]
                        if data.Length = 0 && c = ' '
                        then parseAndOr data input (index + 1)
                        elif c = ' ' then
                            let s = data.ToString()
                            if s.Equals("and", StringComparison.OrdinalIgnoreCase) then Some("and", index)
                            elif s.Equals("or", StringComparison.OrdinalIgnoreCase) then Some("or", index)
                            else None
                        else parseAndOr (data.Append(c)) input (index + 1)

                let rec containsMoreText (input:string) index =
                    if input.Length <= index then false
                    else
                        match input.[index] with
                        | ' ' -> containsMoreText input (index + 1)
                        | _ -> true

                let rec parseFullCondition data (sb:System.Text.StringBuilder) (input:string) index =
                    if input.Length <= index
                    then data
                    else
                        match data with
                        | None -> None
                        | Some(data) ->
                            sb.Clear() |> ignore
                            let andOr, index =
                                match data with
                                | [] -> None, index
                                | _ ->
                                    let moreText = containsMoreText input index
                                    match (parseAndOr sb input index), moreText with
                                    | None, false -> None, index
                                    | Some(andOr, index), _ -> Some(andOr), index
                                    | None, true -> failwith "Could not parse condition; multiple conditions found with no \"AND\" or \"OR\" between them."
                            sb.Clear() |> ignore
                            let nextCondition = parseCondition sb input index
                            let moreText = containsMoreText input index
                            match nextCondition, moreText with
                            | None, true -> None
                            | None, false -> Some(data)
                            | Some(left, comp, right, index), _ ->
                                let data = Some <| data @[(andOr, left, comp, right)]
                                parseFullCondition data sb input index

                let allConditions = parseFullCondition (Some([])) (System.Text.StringBuilder()) condition 0

                let rec handleConditions xs lastCondition =
                    match xs with
                    | [] -> lastCondition
                    | (cond, left, comp, right)::xs ->
                        let left = processPlaceholders data left
                        let right = processPlaceholders data right
                        let inline doComp l r =
                            match comp with
                            | "==" -> l =  r
                            | "!=" -> l <> r
                            | ">"  -> l >  r
                            | "<"  -> l <  r
                            | "<=" -> l <= r
                            | ">=" -> l >= r
                            | _ -> failwithf "%s is not a valid comparision operator" comp

                        let result =
                            match comp with
                            | "==" | "!=" -> doComp left right
                            | _ ->
                                match System.Int64.TryParse(left), System.Int64.TryParse(right) with
                                | (true, l), (true, r) -> doComp l r
                                | _ -> false

                        match lastCondition, cond with
                        |    _, None        -> handleConditions xs result
                        | true, Some("and") -> handleConditions xs result
                        |    _, Some("or")  -> handleConditions xs (lastCondition || result)
                        | _ -> false

                match allConditions with
                | None -> false
                | Some(conditions) -> handleConditions conditions true


            let addData data (node:XmlNode) =
                let text = processPlaceholders data node.InnerText
                // Note that using Map.add overrides the value assigned
                // to this key if it already exists in the map; so long
                // as we process nodes top-to-bottom, this matches the
                // behavior of MSBuild.
                Map.add node.Name text data

            let handleConditionalElement data node =
                node
                |> getAttribute "Condition"
                |> function
                    | None ->
                        node
                        |> getChildNodes
                        |> Seq.fold handleElement data
                    | Some s ->
                        if not (conditionMatches data s)
                        then data
                        else
                            if node.ChildNodes.Count > 0 then
                                node
                                |> getChildNodes
                                |> Seq.fold handleElement data
                            else
                                data

            match node.Name with
            | "PropertyGroup" -> handleConditionalElement data node
            // Don't handle these yet
            | "Choose" | "Import" | "ItemGroup" | "ProjectExtensions" | "Target" | "UsingTask" -> data
            // Any other node types are intended to be values being defined
            | _ ->
                node
                |> getAttribute "Condition"
                |> function
                    | None -> addData data node
                    | Some s ->
                        if not (conditionMatches data s)
                        then data
                        else addData data node

        let startingData = Map.empty<string,string>.Add("Configuration", buildConfiguration)

        this.Document
        |> getDescendants "PropertyGroup"
        |> Seq.fold handleElement startingData
        |> Map.tryFind "OutputPath"
        |> function
            | None -> failwithf "Unable to find %s output path node in file %s" buildConfiguration this.FileName
            | Some s -> s.TrimEnd [|'\\'|] |> normalizePath

    member this.GetAssemblyName () =
        let assemblyName =
            this.Document
            |> getDescendants "AssemblyName"
            |> function
               | [] -> failwithf "Project %s has no AssemblyName set" this.FileName
               | [assemblyName] -> assemblyName.InnerText
               | assemblyName::_ ->
                    traceWarnfn "Found multiple AssemblyName nodes in file %s, using first" this.FileName
                    assemblyName.InnerText
        sprintf "%s.%s" assemblyName (this.OutputType |> function ProjectOutputType.Library -> "dll" | ProjectOutputType.Exe -> "exe")

    static member LoadFromStream(fullName:string, stream:Stream) =
        let doc = new XmlDocument()
        doc.Load stream

        let manager = new XmlNamespaceManager(doc.NameTable)
        manager.AddNamespace("ns", Constants.ProjectDefaultNameSpace)
        let projectNode = 
            match doc |> getNode "Project" with
            | Some node -> node
            | _ -> failwithf "unable to find Project node in file %s" fullName
        { 
            FileName = fullName
            Document = doc
            ProjectNode = projectNode
            OriginalText = Utils.normalizeXml doc
            Language = LanguageEvaluation.getProjectLanguage doc (Path.GetFileName(fullName)) }

    static member Load(fileName:string) =
        try
            let fileInfo = FileInfo fileName
            use stream = fileInfo.OpenRead()
            let project = ProjectFile.LoadFromStream(fileInfo.FullName, stream)
            Some project
        with
        | exn -> 
            traceWarnfn "Unable to parse %s:%s      %s" fileName Environment.NewLine exn.Message
            None

    static member TryFindProject(projects: ProjectFile seq,projectName) =
        match projects |> Seq.tryFind (fun p -> p.NameWithoutExtension = projectName || p.Name = projectName) with
        | Some p -> Some p
        | None ->
            try
                let fi = FileInfo (normalizePath (projectName.Trim().Trim([|'\"'|]))) // check if we can detect the path
                let rec checkDir (dir:DirectoryInfo) = 
                    match projects |> Seq.tryFind (fun p -> (FileInfo p.FileName).Directory.ToString().ToLower() = dir.ToString().ToLower()) with
                    | Some p -> Some p
                    | None ->
                        if dir.Parent = null then None else
                        checkDir dir.Parent

                checkDir fi.Directory
            with
            | _ -> None<|MERGE_RESOLUTION|>--- conflicted
+++ resolved
@@ -181,11 +181,7 @@
     member this.CreateNode(name) = 
         this.Document.CreateElement(name, Constants.ProjectDefaultNameSpace)
 
-<<<<<<< HEAD
-    member this.HasPackageInstalled(groupName,package:PackageName) =        
-=======
-    member this.HasPackageInstalled(package:NormalizedPackageName) =
->>>>>>> b2d449a8
+    member this.HasPackageInstalled(groupName,package:PackageName) = 
         let proj = FileInfo(this.FileName)
         match ProjectFile.FindReferencesFile proj with
         | None -> false
