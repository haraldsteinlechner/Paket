﻿module Paket.DependencyChangeDetection

open Paket.Domain
open Paket.Requirements
open Paket.PackageResolver

let findNuGetChangesInDependenciesFile(dependenciesFile:DependenciesFile,lockFile:LockFile) =
    let allTransitives groupName = lockFile.GetTransitiveDependencies groupName
    let inline hasChanged groupName (newRequirement:PackageRequirement) (originalPackage:ResolvedPackage) =
        
        let isTransitive (packageName) = allTransitives groupName |> Seq.contains packageName
        let settingsChanged =
            if newRequirement.Settings <> originalPackage.Settings then
<<<<<<< HEAD
                if newRequirement.Settings.FrameworkRestrictions <> originalPackage.Settings.FrameworkRestrictions then                  
                  isTransitive originalPackage.Name |> not
                else false
            else false
=======
                if newRequirement.Settings.FrameworkRestrictions <> originalPackage.Settings.FrameworkRestrictions then
                  isTransitive originalPackage.Name |> not
                else true
            else false

>>>>>>> 0cbee3d2
        newRequirement.VersionRequirement.IsInRange originalPackage.Version |> not || settingsChanged

    let added groupName =
        match dependenciesFile.Groups |> Map.tryFind groupName with
        | None -> Set.empty
        | Some group ->
            let lockFileGroup = lockFile.Groups |> Map.tryFind groupName 
            group.Packages
            |> Seq.map (fun d -> d.Name,d)
            |> Seq.filter (fun (name,pr) ->
                match lockFileGroup with
                | None -> true
                | Some group ->
                    match group.Resolution.TryFind name with
                    | Some p -> hasChanged groupName pr p
                    | _ -> true)
            |> Seq.map (fun (p,_) -> groupName,p)
            |> Set.ofSeq
    
    let modified groupName = 
        let directMap =
            match dependenciesFile.Groups |> Map.tryFind groupName with
            | None -> Map.empty
            | Some group ->
                group.Packages
                |> Seq.map (fun d -> d.Name,d)
                |> Map.ofSeq

        [for t in lockFile.GetTopLevelDependencies(groupName) do
            let name = t.Key
            match directMap.TryFind name with
            | Some pr -> if hasChanged groupName pr t.Value then yield groupName, name // Modified
            | _ -> yield groupName, name // Removed
        ]
        |> List.map lockFile.GetAllNormalizedDependenciesOf
        |> Seq.concat
        |> Set.ofSeq

    let groupNames =
        dependenciesFile.Groups
        |> Seq.map (fun kv -> kv.Key)
        |> Seq.append (lockFile.Groups |> Seq.map (fun kv -> kv.Key))

    groupNames
    |> Seq.map (fun groupName -> 
            let added = added groupName 
            let modified = modified groupName
            Set.union added modified)
    |> Seq.concat
    |> Set.ofSeq

[<CustomEquality;CustomComparison>]
type RemoteFileChange =
    { Owner : string
      Project : string
      Name : string
      Origin : ModuleResolver.SingleSourceFileOrigin
      Commit : string option
      AuthKey : string option }

    override this.Equals(that) = 
        match that with
        | :? RemoteFileChange as that -> 
            this.FieldsWithoutCommit = that.FieldsWithoutCommit &&
             ((this.Commit = that.Commit) || this.Commit = None || that.Commit = None)
        | _ -> false

    override this.ToString() = sprintf "%O/%s/%s" this.Origin this.Project this.Name

    member private this.FieldsWithoutCommit = this.Owner,this.Name,this.AuthKey,this.Project,this.Origin
    member private this.FieldsWithCommit = this.FieldsWithoutCommit,this.Commit
    override this.GetHashCode() = hash this.FieldsWithCommit

    static member Compare(x:RemoteFileChange,y:RemoteFileChange) =
        if x = y then 0 else
        compare x.FieldsWithCommit y.FieldsWithCommit

    interface System.IComparable with
       member this.CompareTo that = 
          match that with 
          | :? RemoteFileChange as that -> RemoteFileChange.Compare(this,that)
          | _ -> invalidArg "that" "cannot compare value of different types"

    static member CreateUnresolvedVersion (unresolved:ModuleResolver.UnresolvedSourceFile) : RemoteFileChange =
        { Owner = unresolved.Owner
          Project = unresolved.Project
          Name = unresolved.Name
          Origin = unresolved.Origin
          Commit = unresolved.Commit
          AuthKey = unresolved.AuthKey }

    static member CreateResolvedVersion (resolved:ModuleResolver.ResolvedSourceFile) : RemoteFileChange =
        { Owner = resolved.Owner
          Project = resolved.Project
          Name = resolved.Name
          Origin = resolved.Origin
          Commit = Some resolved.Commit
          AuthKey = resolved.AuthKey }


let findRemoteFileChangesInDependenciesFile(dependenciesFile:DependenciesFile,lockFile:LockFile) =
    let groupNames =
        dependenciesFile.Groups
        |> Seq.map (fun kv -> kv.Key)
        |> Seq.append (lockFile.Groups |> Seq.map (fun kv -> kv.Key))

    groupNames
    |> Seq.map (fun groupName ->
            match dependenciesFile.Groups |> Map.tryFind groupName with
            | Some dependenciesFileGroup ->
                match lockFile.Groups |> Map.tryFind groupName with
                | Some lockFilegroup ->
                    let lockFileRemoteFiles =
                        lockFilegroup.RemoteFiles
                        |> List.map RemoteFileChange.CreateResolvedVersion
                        |> Set.ofList

                    let dependenciesFileRemoteFiles =
                        dependenciesFileGroup.RemoteFiles
                        |> List.map RemoteFileChange.CreateUnresolvedVersion
                        |> Set.ofList

                    let u =
                        dependenciesFileRemoteFiles
                        |> Set.union lockFileRemoteFiles
                    let i =
                        dependenciesFileRemoteFiles
                        |> Set.intersect lockFileRemoteFiles

                    Set.difference u i
                | None -> 
                    // all added
                    dependenciesFileGroup.RemoteFiles 
                    |> List.map RemoteFileChange.CreateUnresolvedVersion 
                    |> Set.ofList 
            | None -> 
                // all removed
                lockFile.GetGroup(groupName).RemoteFiles
                |> List.map RemoteFileChange.CreateResolvedVersion
                |> Set.ofList
            |> Set.map (fun x -> groupName,x))
    |> Seq.concat
    |> Set.ofSeq

let GetPreferredNuGetVersions (oldLockFile:LockFile) =
    oldLockFile.GetGroupedResolution()
    |> Seq.map (fun kv -> kv.Key, (kv.Value.Version, kv.Value.Source))
    |> Map.ofSeq<|MERGE_RESOLUTION|>--- conflicted
+++ resolved
@@ -11,18 +11,11 @@
         let isTransitive (packageName) = allTransitives groupName |> Seq.contains packageName
         let settingsChanged =
             if newRequirement.Settings <> originalPackage.Settings then
-<<<<<<< HEAD
-                if newRequirement.Settings.FrameworkRestrictions <> originalPackage.Settings.FrameworkRestrictions then                  
-                  isTransitive originalPackage.Name |> not
-                else false
-            else false
-=======
                 if newRequirement.Settings.FrameworkRestrictions <> originalPackage.Settings.FrameworkRestrictions then
                   isTransitive originalPackage.Name |> not
                 else true
             else false
 
->>>>>>> 0cbee3d2
         newRequirement.VersionRequirement.IsInRange originalPackage.Version |> not || settingsChanged
 
     let added groupName =
