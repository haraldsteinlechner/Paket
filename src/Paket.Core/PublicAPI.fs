--- conflicted
+++ resolved
@@ -62,12 +62,8 @@
     member this.Add(package: string,version: string): unit = this.Add(package, version, false, false, false, true)
 
     /// Adds the given package with the given version to the dependencies file.
-<<<<<<< HEAD
-    member this.Add(package,version,force,hard,interactive,installAfter) = AddProcess.Add(dependenciesFileName, PackageName package, version, force, hard, interactive, installAfter)
-=======
     member this.Add(package: string,version: string,force: bool,hard: bool,interactive: bool,installAfter: bool): unit =
-        AddProcess.Add(dependenciesFileName, package, version, force, hard, interactive, installAfter)
->>>>>>> 3ed4154a
+        AddProcess.Add(dependenciesFileName, PackageName package, version, force, hard, interactive, installAfter)
         
     /// Installs all dependencies.
     member this.Install(force: bool,hard: bool): unit = UpdateProcess.Update(dependenciesFileName,false,force,hard)
@@ -76,12 +72,8 @@
     member this.Update(force: bool,hard: bool): unit = UpdateProcess.Update(dependenciesFileName,true,force,hard)
 
     /// Updates the given package.
-<<<<<<< HEAD
-    member this.UpdatePackage(package,version,force,hard) = UpdateProcess.UpdatePackage(dependenciesFileName, PackageName package,version,force,hard) 
-=======
     member this.UpdatePackage(package: string,version: string option,force: bool,hard: bool): unit =
-        UpdateProcess.UpdatePackage(dependenciesFileName,package,version,force,hard)
->>>>>>> 3ed4154a
+        UpdateProcess.UpdatePackage(dependenciesFileName,PackageName package,version,force,hard)
 
     /// Restores the given paket.references files.
     member this.Restore(files: string list): unit = this.Restore(false,files)
@@ -100,7 +92,7 @@
         FindOutdated.ShowOutdated(dependenciesFileName,strict,includePrereleases)
     
     /// Finds outdated packages.
-    member this.FindOutdated(strict: bool,includePrereleases: bool): (string * SemVerInfo * SemVerInfo) list =
+    member this.FindOutdated(strict: bool,includePrereleases: bool): (PackageName * SemVerInfo * SemVerInfo) list =
         FindOutdated.FindOutdated(dependenciesFileName,strict,includePrereleases)
 
     /// Pulls new paket.targets and bootstrapper and puts them into .paket folder.
@@ -117,13 +109,8 @@
         NuGetConvert.ConvertFromNuget(dependenciesFileName, force, installAfter, initAutoRestore, credsMigrationMode)
 
     /// Returns the installed version of the given package.
-<<<<<<< HEAD
-    member this.GetInstalledVersion(packageName) = 
+    member this.GetInstalledVersion(packageName: string): string option =
         this.GetLockFile().ResolvedPackages.TryFind (NormalizedPackageName (PackageName packageName))
-=======
-    member this.GetInstalledVersion(packageName: string): string option =
-        this.GetLockFile().ResolvedPackages.TryFind packageName 
->>>>>>> 3ed4154a
         |> Option.map (fun package -> package.Version.ToString())
 
     /// Returns the installed versions of all installed packages.
@@ -143,24 +130,13 @@
     member this.Remove(package: string): unit = this.Remove(package, false, false, false, true)
     
     /// Removes the given package from dependencies file.
-<<<<<<< HEAD
-    member this.Remove(package,force,hard,interactive,installAfter) = RemoveProcess.Remove(dependenciesFileName, PackageName package, force, hard, interactive, installAfter)
-
-    /// Shows all references for the given packages.
-    member this.ShowReferencesFor(packages:string list) = FindReferences.ShowReferencesFor(dependenciesFileName,packages |> List.map PackageName)
-
-    /// Finds all references for a given package.
-    member this.FindReferencesFor(package) = FindReferences.FindReferencesForPackage(dependenciesFileName, PackageName package)
-=======
     member this.Remove(package: string,force: bool,hard: bool,interactive: bool,installAfter: bool): unit =
-        RemoveProcess.Remove(dependenciesFileName, package, force, hard, interactive, installAfter)
+        RemoveProcess.Remove(dependenciesFileName, PackageName package, force, hard, interactive, installAfter)
 
     /// Shows all references for the given packages.
     member this.ShowReferencesFor(packages: string list): unit =
-        FindReferences.ShowReferencesFor(dependenciesFileName,packages)
-
+        FindReferences.ShowReferencesFor(dependenciesFileName,packages |> List.map PackageName)
     /// Finds all references for a given package.
     member this.FindReferencesFor(package: string): string list =
-        FindReferences.FindReferencesForPackage(dependenciesFileName, package)
->>>>>>> 3ed4154a
+        FindReferences.FindReferencesForPackage(dependenciesFileName, PackageName package)
     