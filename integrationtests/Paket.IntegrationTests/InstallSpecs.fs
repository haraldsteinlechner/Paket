﻿module Paket.IntegrationTests.InstallSpecs

open Fake
open System
open NUnit.Framework
open FsUnit
open System
open System.IO
open System.Diagnostics
open Paket

[<Test>]
let ``#1135 should keep lockfile stable when using framework restrictions``() = 
    let newLockFile = install "i001135-stable-install-on-framework-restrictions"
    let oldLockFile = LockFile.LoadFrom(Path.Combine(originalScenarioPath "i001135-stable-install-on-framework-restrictions","paket.lock"))
    newLockFile.ToString()
    |> shouldEqual (oldLockFile.ToString())

[<Test>]
let ``#1219 install props``() = 
    let newLockFile = install "i001219-props-files"
    let newFile = Path.Combine(scenarioTempPath "i001219-props-files","MyClassLibrary","MyClassLibrary","MyClassLibrary.csproj")
    let oldFile = Path.Combine(originalScenarioPath "i001219-props-files","MyClassLibrary","MyClassLibrary","MyClassLibrary.csprojtemplate")
    let s1 = File.ReadAllText oldFile |> normalizeLineEndings
    let s2 = File.ReadAllText newFile |> normalizeLineEndings
    s2 |> shouldEqual s1

    let newFile = Path.Combine(scenarioTempPath "i001219-props-files","MyClassLibrary","MyClassLibrary2","MyClassLibrary.csproj")
    let oldFile = Path.Combine(originalScenarioPath "i001219-props-files","MyClassLibrary","MyClassLibrary2","MyClassLibrary.csprojtemplate")
    let s1 = File.ReadAllText oldFile |> normalizeLineEndings
    let s2 = File.ReadAllText newFile |> normalizeLineEndings
    s2 |> shouldEqual s1

    let newFile = Path.Combine(scenarioTempPath "i001219-props-files","MyClassLibrary","MyClassLibrary3","MyClassLibrary.csproj")
    let oldFile = Path.Combine(originalScenarioPath "i001219-props-files","MyClassLibrary","MyClassLibrary2","MyClassLibrary.csprojtemplate")
    let s1 = File.ReadAllText oldFile |> normalizeLineEndings
    let s2 = File.ReadAllText newFile |> normalizeLineEndings
    s2 |> shouldEqual s1


[<Test>]
let ``#1487 install props stays stable``() = 
    let newLockFile = install "i001487-stable-props"
    let newFile = Path.Combine(scenarioTempPath "i001487-stable-props","MyClassLibrary","MyClassLibrary","MyClassLibrary.csproj")
    let oldFile = Path.Combine(originalScenarioPath "i001487-stable-props","MyClassLibrary","MyClassLibrary","MyClassLibrary.csprojtemplate")
    let s1 = File.ReadAllText oldFile |> normalizeLineEndings
    let s2 = File.ReadAllText newFile |> normalizeLineEndings
    s2 |> shouldEqual s1

[<Test>]
let ``#1233 install props``() = 
    let newLockFile = install "i001233-props-files"
    let newFile = Path.Combine(scenarioTempPath "i001233-props-files","MyClassLibrary","MyClassLibrary","MyClassLibrary.csproj")
    let oldFile = Path.Combine(originalScenarioPath "i001233-props-files","MyClassLibrary","MyClassLibrary","MyClassLibrary.csprojtemplate")
    let s1 = File.ReadAllText oldFile |> normalizeLineEndings
    let s2 = File.ReadAllText newFile |> normalizeLineEndings
    s2 |> shouldEqual s1


[<Test>]
let ``#1233 install props with framework restrictions``() = 
    let newLockFile = install "i001233-props-fw-files"
    let newFile = Path.Combine(scenarioTempPath "i001233-props-fw-files","xUnitTests","xUnitTests.csproj")
    let oldFile = Path.Combine(originalScenarioPath "i001233-props-fw-files","xUnitTests","xUnitTests.expected.csprojtemplate")
    let s1 = File.ReadAllText oldFile |> normalizeLineEndings
    let s2 = File.ReadAllText newFile |> normalizeLineEndings
    s2 |> shouldEqual s1

[<Test>]
let ``#1256 should report error in lock file``() =
    try
        install "i001256-wrong-lock" |> ignore
        failwith "error expected"
    with
    | exn when exn.Message.Contains("FAKE") && exn.Message.Contains("paket.lock") -> ()

[<Test>]
let ``#1260 install wpf\xaml and media files``() =
    let newLockFile = install "i001260-csharp-wpf-project"
    let newFile = Path.Combine(scenarioTempPath "i001260-csharp-wpf-project","WpfApplication","WpfApplication.csproj")
    let project = ProjectFile.LoadFromFile(newFile)

    let countNodes name count =
        project.FindPaketNodes(name)
        |> List.length |> shouldEqual count

    countNodes "Page" 1
    countNodes "Resource" 1
    countNodes "Content" 2

[<Test>]
let ``#1270 install net461``() = 
    let newLockFile = install "i001270-net461"
    let newFile = Path.Combine(scenarioTempPath "i001270-net461","MyClassLibrary","MyClassLibrary","MyClassLibrary.csproj")
    let oldFile = Path.Combine(originalScenarioPath "i001270-net461","MyClassLibrary","MyClassLibrary","MyClassLibrary.csprojtemplate")
    let s1 = File.ReadAllText oldFile |> normalizeLineEndings
    let s2 = File.ReadAllText newFile |> normalizeLineEndings
    s2 |> shouldEqual s1

[<Test>]
let ``#1427 install content once from dependencies file``() = 
    let newLockFile = install "i001427-content-once"
    let newFile = Path.Combine(scenarioTempPath "i001427-content-once","MyClassLibrary","MyClassLibrary","MyClassLibrary.csproj")
    let oldFile = Path.Combine(originalScenarioPath "i001427-content-once","MyClassLibrary","MyClassLibrary","MyClassLibrary.expected")
    let s1 = File.ReadAllText oldFile |> normalizeLineEndings
    let s2 = File.ReadAllText newFile |> normalizeLineEndings
    s2 |> shouldEqual s1
    s1.Contains "FodyWeavers.xml" |> shouldEqual true

    let newWeavers = Path.Combine(scenarioTempPath "i001427-content-once","MyClassLibrary","MyClassLibrary","FodyWeavers.xml")
    let oldWeavers = Path.Combine(originalScenarioPath "i001427-content-once","MyClassLibrary","MyClassLibrary","FodyWeavers.xml")
    let s1 = File.ReadAllText oldWeavers |> normalizeLineEndings
    let s2 = File.ReadAllText newWeavers |> normalizeLineEndings
    s2 |> shouldEqual s1

[<Test>]
let ``#1427 install content once from dependencies file stays stable``() = 
    let scenario = "i001427-content-once-stable"
    let newLockFile = install scenario

    let newFile = Path.Combine(scenarioTempPath scenario,"MyClassLibrary","MyClassLibrary","MyClassLibrary.csproj")
    let oldFile = Path.Combine(originalScenarioPath scenario,"MyClassLibrary","MyClassLibrary","MyClassLibrary.csprojtemplate")
    let s1 = File.ReadAllText oldFile |> normalizeLineEndings
    let s2 = File.ReadAllText newFile |> normalizeLineEndings
    s2 |> shouldEqual s1
    s1.Contains "FodyWeavers.xml" |> shouldEqual true

    let newWeavers = Path.Combine(scenarioTempPath scenario,"MyClassLibrary","MyClassLibrary","FodyWeavers.xml")
    let oldWeavers = Path.Combine(originalScenarioPath scenario,"MyClassLibrary","MyClassLibrary","FodyWeavers.xml")
    let s1 = File.ReadAllText oldWeavers |> normalizeLineEndings
    let s2 = File.ReadAllText newWeavers |> normalizeLineEndings
    s2 |> shouldEqual s1

[<Test>]
let ``#1427 install content once from dependencies file removes paket tag``() = 
    let scenario = "i001427-content-once-remove"
    let newLockFile = install scenario

    let newFile = Path.Combine(scenarioTempPath scenario,"MyClassLibrary","MyClassLibrary","MyClassLibrary.csproj")
    let oldFile = Path.Combine(originalScenarioPath scenario,"MyClassLibrary","MyClassLibrary","MyClassLibrary.expected")
    let s1 = File.ReadAllText oldFile |> normalizeLineEndings
    let s2 = File.ReadAllText newFile |> normalizeLineEndings
    s2 |> shouldEqual s1
    s1.Contains "FodyWeavers.xml" |> shouldEqual true

    let newWeavers = Path.Combine(scenarioTempPath scenario,"MyClassLibrary","MyClassLibrary","FodyWeavers.xml")
    let oldWeavers = Path.Combine(originalScenarioPath scenario,"MyClassLibrary","MyClassLibrary","FodyWeavers.xml")
    let s1 = File.ReadAllText oldWeavers |> normalizeLineEndings
    let s2 = File.ReadAllText newWeavers |> normalizeLineEndings
    s2 |> shouldEqual s1

[<Test>]
let ``#1427 install content once from dependencies file stays stable 2 installs``() = 
    let scenario = "i001427-content-once"
    let newLockFile = install scenario

    directPaket "install" scenario |> ignore

    let newFile = Path.Combine(scenarioTempPath scenario,"MyClassLibrary","MyClassLibrary","MyClassLibrary.csproj")
    let oldFile = Path.Combine(originalScenarioPath scenario,"MyClassLibrary","MyClassLibrary","MyClassLibrary.expected")
    let s1 = File.ReadAllText oldFile |> normalizeLineEndings
    let s2 = File.ReadAllText newFile |> normalizeLineEndings
    s2 |> shouldEqual s1
    s1.Contains "FodyWeavers.xml" |> shouldEqual true

    let newWeavers = Path.Combine(scenarioTempPath scenario,"MyClassLibrary","MyClassLibrary","FodyWeavers.xml")
    let oldWeavers = Path.Combine(originalScenarioPath scenario,"MyClassLibrary","MyClassLibrary","FodyWeavers.xml")
    let s1 = File.ReadAllText oldWeavers |> normalizeLineEndings
    let s2 = File.ReadAllText newWeavers |> normalizeLineEndings
    s2 |> shouldEqual s1

[<Test>]
let ``#1427 install content once from references file``() = 
    let newLockFile = install "i001427-ref-content-once"
    let newFile = Path.Combine(scenarioTempPath "i001427-ref-content-once","MyClassLibrary","MyClassLibrary","MyClassLibrary.csproj")
    let oldFile = Path.Combine(originalScenarioPath "i001427-ref-content-once","MyClassLibrary","MyClassLibrary","MyClassLibrary.csprojtemplate")
    let s1 = File.ReadAllText oldFile |> normalizeLineEndings
    let s2 = File.ReadAllText newFile |> normalizeLineEndings
    s2 |> shouldEqual s1
    s1.Contains "FodyWeavers.xml" |> shouldEqual true

    let newWeavers = Path.Combine(scenarioTempPath "i001427-ref-content-once","MyClassLibrary","MyClassLibrary","FodyWeavers.xml")
    let oldWeavers = Path.Combine(originalScenarioPath "i001427-ref-content-once","MyClassLibrary","MyClassLibrary","FodyWeavers.xml")
    let s1 = File.ReadAllText oldWeavers |> normalizeLineEndings
    let s2 = File.ReadAllText newWeavers |> normalizeLineEndings
    s2 |> shouldEqual s1

[<Test>]
let ``#1427 install content``() = 
    let newLockFile = install "i001427-content-true"
    let newFile = Path.Combine(scenarioTempPath "i001427-content-true","MyClassLibrary","MyClassLibrary","MyClassLibrary.csproj")
    let oldFile = Path.Combine(originalScenarioPath "i001427-content-true","MyClassLibrary","MyClassLibrary","MyClassLibrary.csprojtemplate")
    let s1 = File.ReadAllText oldFile |> normalizeLineEndings
    let s2 = File.ReadAllText newFile |> normalizeLineEndings
    s2 |> shouldEqual s1
    s1.Contains "FodyWeavers.xml" |> shouldEqual true

    let newWeavers = Path.Combine(scenarioTempPath "i001427-content-true","MyClassLibrary","MyClassLibrary","FodyWeavers.xml")
    let oldWeavers = Path.Combine(originalScenarioPath "i001427-content-true","MyClassLibrary","MyClassLibrary","FodyWeavers.xml")
    let s1 = File.ReadAllText oldWeavers |> normalizeLineEndings
    let s2 = File.ReadAllText newWeavers |> normalizeLineEndings
    s1 |> shouldNotEqual s2

[<Test>]
let ``#1427 won't install content when content:none``() = 
    let newLockFile = install "i001427-content-none"
    let newFile = Path.Combine(scenarioTempPath "i001427-content-none","MyClassLibrary","MyClassLibrary","MyClassLibrary.csproj")
    let oldFile = Path.Combine(originalScenarioPath "i001427-content-none","MyClassLibrary","MyClassLibrary","MyClassLibrary.csprojtemplate")
    let s1 = File.ReadAllText oldFile |> normalizeLineEndings
    let s2 = File.ReadAllText newFile |> normalizeLineEndings
    s2 |> shouldEqual s1
    s1.Contains "FodyWeavers.xml" |> shouldEqual false

    let newWeavers = Path.Combine(scenarioTempPath "i001427-content-none","MyClassLibrary","MyClassLibrary","FodyWeavers.xml")
    let oldWeavers = Path.Combine(originalScenarioPath "i001427-content-none","MyClassLibrary","MyClassLibrary","FodyWeavers.xml")
    let s1 = File.ReadAllText oldWeavers |> normalizeLineEndings
    let s2 = File.ReadAllText newWeavers |> normalizeLineEndings
    s2 |> shouldEqual s1 // we do not touch it


[<Test>]
let ``#1522 install content and copy to output dir``() = 
    let newLockFile = install "i001522-copy-content"
    let newFile = Path.Combine(scenarioTempPath "i001522-copy-content","MyClassLibrary","MyClassLibrary","MyClassLibrary.csproj")
    let oldFile = Path.Combine(originalScenarioPath "i001522-copy-content","MyClassLibrary","MyClassLibrary","MyClassLibrary.expected")
    let s1 = File.ReadAllText oldFile |> normalizeLineEndings
    let s2 = File.ReadAllText newFile |> normalizeLineEndings
    s2 |> shouldEqual s1
    s1.Contains "FodyWeavers.xml" |> shouldEqual true

    let newWeavers = Path.Combine(scenarioTempPath "i001522-copy-content","MyClassLibrary","MyClassLibrary","FodyWeavers.xml")
    let oldWeavers = Path.Combine(originalScenarioPath "i001522-copy-content","MyClassLibrary","MyClassLibrary","FodyWeavers.xml")
    let s1 = File.ReadAllText oldWeavers |> normalizeLineEndings
    let s2 = File.ReadAllText newWeavers |> normalizeLineEndings
    s2 |> shouldEqual s1

[<Test>]
let ``#1440 auto-detect framework``() = 
    let newLockFile = install "i001440-auto-detect"
    let newFile = Path.Combine(scenarioTempPath "i001440-auto-detect","MyClassLibrary","MyClassLibrary","MyClassLibrary.csproj")
    let oldFile = Path.Combine(originalScenarioPath "i001440-auto-detect","MyClassLibrary","MyClassLibrary","MyClassLibrary.csprojtemplate")
    let s1 = File.ReadAllText oldFile |> normalizeLineEndings
    let s2 = File.ReadAllText newFile |> normalizeLineEndings
    s2 |> shouldEqual s1

[<Test>]
let ``#1466 install package with dll in name``() = 
    let newLockFile = install "i001466-expressive"
    let newFile = Path.Combine(scenarioTempPath "i001466-expressive","MyClassLibrary","MyClassLibrary","MyClassLibrary.csproj")
    let oldFile = Path.Combine(originalScenarioPath "i001466-expressive","MyClassLibrary","MyClassLibrary","MyClassLibrary.csprojtemplate")
    let s1 = File.ReadAllText oldFile |> normalizeLineEndings
    let s2 = File.ReadAllText newFile |> normalizeLineEndings
    s2 |> shouldEqual s1

[<Test>]
let ``#1467 install package into vcxproj``() = 
    let newLockFile = install "i001467-cpp"
    let newFile = Path.Combine(scenarioTempPath "i001467-cpp","MyClassLibrary","ConsoleApplication1","ConsoleApplication1.vcxproj")
    let oldFile = Path.Combine(originalScenarioPath "i001467-cpp","MyClassLibrary","ConsoleApplication1","ConsoleApplication1.vcxprojtemplate")
    let s1 = File.ReadAllText oldFile |> normalizeLineEndings
    let s2 = File.ReadAllText newFile |> normalizeLineEndings
    s2 |> shouldEqual s1

[<Test>]
let ``#1467 install native package into vcxproj``() = 
    let newLockFile = install "i001467-cpp-native"
    let newFile = Path.Combine(scenarioTempPath "i001467-cpp-native","MyClassLibrary","PaketTest.vcxproj")
    let oldFile = Path.Combine(originalScenarioPath "i001467-cpp-native","MyClassLibrary","PaketTest.vcxprojtemplate")
    let s1 = File.ReadAllText oldFile |> normalizeLineEndings
    let s2 = File.ReadAllText newFile |> normalizeLineEndings
    s2 |> shouldEqual s1

[<Test>]
let ``#1458 should install non conflicting deps from different groups only once``() = 
    install "i001458-same-version-group" |> ignore
    let newFile = Path.Combine(scenarioTempPath "i001458-same-version-group","MyClassLibrary","MyClassLibrary","MyClassLibrary.csproj")
    let oldFile = Path.Combine(originalScenarioPath "i001458-same-version-group","MyClassLibrary","MyClassLibrary","MyClassLibrary.csprojtemplate")
    let s1 = File.ReadAllText oldFile |> normalizeLineEndings
    let s2 = File.ReadAllText newFile |> normalizeLineEndings
    s2 |> shouldEqual s1

[<Test>]
let ``#1505 should install conditionals``() = 
    install "i001505-conditionals" |> ignore
    let newFile = Path.Combine(scenarioTempPath "i001505-conditionals","MyClassLibrary","MyClassLibrary","MyClassLibrary.csproj")
    let oldFile = Path.Combine(originalScenarioPath "i001505-conditionals","MyClassLibrary","MyClassLibrary","MyClassLibrary.csprojtemplate")
    let s1 = File.ReadAllText oldFile |> normalizeLineEndings
    let s2 = File.ReadAllText newFile |> normalizeLineEndings
    s2 |> shouldEqual s1
   
[<Test>]
let ``#1523 should install native in mixed setting``() = 
    install "i001523-mixed-native" |> ignore
    let newFile = Path.Combine(scenarioTempPath "i001523-mixed-native","TestPaket","TestPaket.vcxproj")
    let oldFile = Path.Combine(originalScenarioPath "i001523-mixed-native","TestPaket","TestPaket.vcxprojtemplate")
    let s1 = File.ReadAllText oldFile |> normalizeLineEndings
    let s2 = File.ReadAllText newFile |> normalizeLineEndings
    s2 |> shouldEqual s1

[<Test>]
let ``#1523 should emit correct native in mixed setting``() = 
    install "i001523-not-true" |> ignore
    let newFile = Path.Combine(scenarioTempPath "i001523-not-true","TestPaket","TestPaket.vcxproj")
    let oldFile = Path.Combine(originalScenarioPath "i001523-not-true","TestPaket","TestPaket.vcxprojtemplate")
    let s1 = File.ReadAllText oldFile |> normalizeLineEndings
    let s2 = File.ReadAllText newFile |> normalizeLineEndings
    s2 |> shouldEqual s1

    
[<Test>]
let ``#1523 should emit correct .NET in mixed setting``() = 
    install "i001523-not-true" |> ignore
    let newFile = Path.Combine(scenarioTempPath "i001523-not-true","TestPaketDotNet","TestPaketDotNet.csproj")
    let oldFile = Path.Combine(originalScenarioPath "i001523-not-true","TestPaketDotNet","TestPaketDotNet.csprojtemplate")
    let s1 = File.ReadAllText oldFile |> normalizeLineEndings
    let s2 = File.ReadAllText newFile |> normalizeLineEndings
    s2 |> shouldEqual s1

[<Test>]
let ``#1458 should not install conflicting deps from different groups``() =
    try
        install "i001458-group-conflict" |> ignore
        failwith "error expected"
    with
    | exn when exn.Message.Contains "Package Nancy is referenced in different versions" -> ()


[<Test>]
let ``#1442 warn if install finds no libs``() = 
    let result = paket "install" "i001442-warn-if-empty"
    result |> shouldContainText "contains libraries, but not for the selected TargetFramework"

[<Test>]
let ``#1442 should not warn on SonarLint``() = 
    let result = paket "install" "i001442-dont-warn"
    result |> shouldNotContainText "contains libraries, but not for the selected TargetFramework"

[<Test>]
let ``#1442 should warn on Rx-WinRT``() = 
    let result = paket "install" "i001442-warn-Rx"
    result |> shouldContainText "contains libraries, but not for the selected TargetFramework"

[<Test>]
let ``#1334 without download fail``() = 
    install "i001334-download-fail" |> ignore

[<Test>]
let ``#1500 without install error``() = 
    install "i001500-auto-detect" |> ignore

[<Test>]
let ``#1371 without download fail``() = 
    paket "install -f"  "i001371-restore-error" |> ignore

[<Test>]
[<Ignore>]
let ``#1507 allows to download remote dependencies``() =
    let scenario = "i001507-privateeye"
    
    install scenario |> ignore

    File.Exists (Path.Combine(scenarioTempPath scenario, "paket-files", "forki", "PrivateEye", "privateeye.fsx")) |> shouldEqual true
    File.Exists (Path.Combine(scenarioTempPath scenario, "paket-files", "forki", "PrivateEye", "bin", "PrivateEye.Bridge.dll")) |> shouldEqual true

[<Test>]
let ``#1552 install mvvmlightlibs again``() =
    let scenarioName = "i001552-install-mvvmlightlibs-again"
<<<<<<< HEAD
    prepare scenarioName
=======
>>>>>>> 1cad6a32
    let scenarioPath = scenarioTempPath scenarioName

    let oldLockFile = LockFile.LoadFrom(Path.Combine(originalScenarioPath scenarioName,"paket.lock"))
    let expected = oldLockFile.ToString() |> normalizeLineEndings

    let newLockFilePath = Path.Combine(scenarioPath,"paket.lock")
    let lockFileShouldBeConsistentAfterCommand command =
        directPaketInPath command scenarioPath |> ignore
        LockFile.LoadFrom(newLockFilePath).ToString()
        |> normalizeLineEndings |> shouldEqual expected

<<<<<<< HEAD
    ["install -f"
     "update -f"
     "install"]
=======
    prepare scenarioName
    ["install -f"
     "update -f"
     "install"
     "update"]
>>>>>>> 1cad6a32
    |> List.iter lockFileShouldBeConsistentAfterCommand

    let newFile = Path.Combine(scenarioPath,"CSharp","CSharp.csproj")
    let oldFile = Path.Combine(originalScenarioPath scenarioName,"CSharp","CSharp.csprojtemplate")
    let s1 = File.ReadAllText oldFile |> normalizeLineEndings
    let s2 = File.ReadAllText newFile |> normalizeLineEndings
<<<<<<< HEAD
    s2 |> shouldEqual s1

[<Test>]
let ``#1552 install mvvmlightlibs again - different order``() =
    let scenarioName = "i001552-install-mvvmlightlibs-again"
    prepare scenarioName
    let scenarioPath = scenarioTempPath scenarioName

    let oldLockFile = LockFile.LoadFrom(Path.Combine(originalScenarioPath scenarioName,"paket.lock"))
    let expected = oldLockFile.ToString() |> normalizeLineEndings

    let newLockFilePath = Path.Combine(scenarioPath,"paket.lock")
    let lockFileShouldBeConsistentAfterCommand command =
        directPaketInPath command scenarioPath |> ignore
        LockFile.LoadFrom(newLockFilePath).ToString()
        |> normalizeLineEndings |> shouldEqual expected

    ["install"
     "update -f"
     "install -f"]
    |> List.iter lockFileShouldBeConsistentAfterCommand

    let newFile = Path.Combine(scenarioPath,"CSharp","CSharp.csproj")
    let oldFile = Path.Combine(originalScenarioPath scenarioName,"CSharp","CSharp.csprojtemplate")
    let s1 = File.ReadAllText oldFile |> normalizeLineEndings
    let s2 = File.ReadAllText newFile |> normalizeLineEndings
=======
>>>>>>> 1cad6a32
    s2 |> shouldEqual s1<|MERGE_RESOLUTION|>--- conflicted
+++ resolved
@@ -365,10 +365,6 @@
 [<Test>]
 let ``#1552 install mvvmlightlibs again``() =
     let scenarioName = "i001552-install-mvvmlightlibs-again"
-<<<<<<< HEAD
-    prepare scenarioName
-=======
->>>>>>> 1cad6a32
     let scenarioPath = scenarioTempPath scenarioName
 
     let oldLockFile = LockFile.LoadFrom(Path.Combine(originalScenarioPath scenarioName,"paket.lock"))
@@ -380,50 +376,15 @@
         LockFile.LoadFrom(newLockFilePath).ToString()
         |> normalizeLineEndings |> shouldEqual expected
 
-<<<<<<< HEAD
-    ["install -f"
-     "update -f"
-     "install"]
-=======
     prepare scenarioName
     ["install -f"
      "update -f"
      "install"
      "update"]
->>>>>>> 1cad6a32
     |> List.iter lockFileShouldBeConsistentAfterCommand
 
     let newFile = Path.Combine(scenarioPath,"CSharp","CSharp.csproj")
     let oldFile = Path.Combine(originalScenarioPath scenarioName,"CSharp","CSharp.csprojtemplate")
     let s1 = File.ReadAllText oldFile |> normalizeLineEndings
     let s2 = File.ReadAllText newFile |> normalizeLineEndings
-<<<<<<< HEAD
-    s2 |> shouldEqual s1
-
-[<Test>]
-let ``#1552 install mvvmlightlibs again - different order``() =
-    let scenarioName = "i001552-install-mvvmlightlibs-again"
-    prepare scenarioName
-    let scenarioPath = scenarioTempPath scenarioName
-
-    let oldLockFile = LockFile.LoadFrom(Path.Combine(originalScenarioPath scenarioName,"paket.lock"))
-    let expected = oldLockFile.ToString() |> normalizeLineEndings
-
-    let newLockFilePath = Path.Combine(scenarioPath,"paket.lock")
-    let lockFileShouldBeConsistentAfterCommand command =
-        directPaketInPath command scenarioPath |> ignore
-        LockFile.LoadFrom(newLockFilePath).ToString()
-        |> normalizeLineEndings |> shouldEqual expected
-
-    ["install"
-     "update -f"
-     "install -f"]
-    |> List.iter lockFileShouldBeConsistentAfterCommand
-
-    let newFile = Path.Combine(scenarioPath,"CSharp","CSharp.csproj")
-    let oldFile = Path.Combine(originalScenarioPath scenarioName,"CSharp","CSharp.csprojtemplate")
-    let s1 = File.ReadAllText oldFile |> normalizeLineEndings
-    let s2 = File.ReadAllText newFile |> normalizeLineEndings
-=======
->>>>>>> 1cad6a32
     s2 |> shouldEqual s1